--- conflicted
+++ resolved
@@ -7,50 +7,62 @@
 };
 
 function cleanName(name: string): string {
-  return name.replace(/\s+/g, ' ').replace(/[^A-Za-z0-9' .\-]/g, '').trim();
+  return name
+    .replace(/\s+/g, " ")
+    .replace(/[^A-Za-z0-9' .\-]/g, "")
+    .trim();
 }
 
 function stripTags(html: string): string {
-  return html.replace(/<[^>]*>/g, ' ');
+  return html.replace(/<[^>]*>/g, " ");
 }
 
+/**
+ * Fetch a results page and try to extract Win / Place / Show names.
+ * Primary targets: Equibase + HorseRacingNation (entries.horseracingnation.com).
+ *
+ * The parser:
+ * - Scopes HTML to the requested race (Race N ... Finish Order / table).
+ * - Handles HRN Runner / Win / Place / Show table explicitly.
+ * - Has generic fallbacks for Finish Order tables and Win/Place/Show text.
+ */
 export async function fetchAndParseResults(
   url: string,
   options?: { raceNo?: string | number | null },
 ): Promise<ParsedOutcome> {
-  const outcome: ParsedOutcome = { win: '', place: '', show: '' };
+  const outcome: ParsedOutcome = { win: "", place: "", show: "" };
   if (!url) return outcome;
 
   try {
     const res = await fetch(url, {
       headers: {
-        'user-agent':
-          'Mozilla/5.0 (Windows NT 10.0; Win64; x64) AppleWebKit/537.36 (KHTML, like Gecko) Chrome/118.0 Safari/537.36',
-        'accept-language': 'en-US,en;q=0.9',
+        "user-agent":
+          "Mozilla/5.0 (Windows NT 10.0; Win64; x64) AppleWebKit/537.36 (KHTML, like Gecko) Chrome/118.0 Safari/537.36",
+        "accept-language": "en-US,en;q=0.9",
       },
     });
+
     if (!res.ok) return outcome;
+
     const html = await res.text();
 
+    // Narrow HTML to the requested race, if we have a raceNo
     let scopeHtml = html;
     const raceNo = options?.raceNo;
-    if (raceNo != null && raceNo !== '') {
+    if (raceNo != null && raceNo !== "") {
       const num = String(raceNo).trim();
       try {
         const patterns = [
-<<<<<<< HEAD
-          new RegExp(`Race\\s*${num}[\\s\\S]{0,4000}?(?:Finish\\s+Order|Win\\b)`, 'i'),
-          new RegExp(`Race\\s*${num}[\\s\\S]{0,4000}?<table[\\s\\S]{0,4000}?</table>`, 'i'),
-=======
+          // Race 3 ... Finish Order / Win
           new RegExp(
             `Race\\s*${num}[\\s\\S]{0,4000}?(?:Finish\\s+Order|Win\\b)`,
-            'i',
+            "i",
           ),
+          // Race 3 ... <table>...</table>
           new RegExp(
             `Race\\s*${num}[\\s\\S]{0,4000}?<table[\\s\\S]{0,4000}?</table>`,
-            'i',
+            "i",
           ),
->>>>>>> 26123766
         ];
         for (const re of patterns) {
           const m = html.match(re);
@@ -70,37 +82,25 @@
         .filter(Boolean)
         .filter((n) => {
           const lower = n.toLowerCase();
-<<<<<<< HEAD
-          if (lower === 'win' || lower === 'place' || lower === 'show') return false;
+
+          // avoid grabbing label text like "Win", "Place", "Show"
+          if (lower === "win" || lower === "place" || lower === "show") {
+            return false;
+          }
+
           // Drop pure ordinals like "4th", "2nd", etc.
           if (/^\d+(st|nd|rd|th)$/i.test(lower)) return false;
-          const alpha = lower.replace(/[^a-z]/g, '');
+
+          const alpha = lower.replace(/[^a-z]/g, "");
           // Drop very short alpha fragments (e.g. "th")
           if (alpha.length < 3) return false;
+
           // Require at least one word fragment of length >= 3
           if (!/\b[a-z]{3,}\b/i.test(lower)) return false;
+
           return true;
         });
-=======
-
-          if (lower === 'win' || lower === 'place' || lower === 'show') {
-            return false;
-          }
-
-          // Drop pure ordinals like "4th", "2nd", etc.
-          if (/^\d+(st|nd|rd|th)$/i.test(lower)) return false;
-
-          const alpha = lower.replace(/[^a-z]/g, '');
-          // Drop very short alpha fragments (e.g. "th")
-          if (alpha.length < 3) return false;
-
-          // Require at least one word fragment of length >= 3
-          if (!/\b[a-z]{3,}\b/i.test(lower)) return false;
-
-          return true;
-        });
-
->>>>>>> 26123766
+
       if (filtered.length >= 3) {
         outcome.win = outcome.win || filtered[0];
         outcome.place = outcome.place || filtered[1];
@@ -112,9 +112,9 @@
     if (/horseracingnation\.com/i.test(url)) {
       try {
         const tableRe = /<table[\s\S]*?<\/table>/gi;
-        let hrnWin = '';
-        let hrnPlace = '';
-        let hrnShow = '';
+        let hrnWin = "";
+        let hrnPlace = "";
+        let hrnShow = "";
 
         let m: RegExpExecArray | null;
         // Scan tables to find one whose header row has Runner + Win + Place + Show
@@ -122,35 +122,26 @@
           const table = m[0];
           const headerMatch = table.match(/<tr[\s\S]*?<\/tr>/i);
           if (!headerMatch) continue;
-<<<<<<< HEAD
-          const headerCells = Array.from(
-            headerMatch[0].matchAll(/<(?:th|td)[^>]*>([\s\S]*?)<\/(?:th|td)>/gi),
-=======
 
           const headerCells = Array.from(
             headerMatch[0].matchAll(
               /<(?:th|td)[^>]*>([\s\S]*?)<\/(?:th|td)>/gi,
             ),
->>>>>>> 26123766
           ).map((cell) => cleanName(stripTags(cell[1])).toLowerCase());
 
           const runnerIdx = headerCells.findIndex(
-            (h) => h.includes('runner') || h.includes('horse'),
+            (h) => h.includes("runner") || h.includes("horse"),
           );
-          const winIdx = headerCells.findIndex((h) => h.includes('win'));
-          const placeIdx = headerCells.findIndex((h) => h.includes('place'));
-          const showIdx = headerCells.findIndex((h) => h.includes('show'));
-
-<<<<<<< HEAD
-          if (runnerIdx === -1 || winIdx === -1 || placeIdx === -1 || showIdx === -1) {
-=======
+          const winIdx = headerCells.findIndex((h) => h.includes("win"));
+          const placeIdx = headerCells.findIndex((h) => h.includes("place"));
+          const showIdx = headerCells.findIndex((h) => h.includes("show"));
+
           if (
             runnerIdx === -1 ||
             winIdx === -1 ||
             placeIdx === -1 ||
             showIdx === -1
           ) {
->>>>>>> 26123766
             continue;
           }
 
@@ -160,19 +151,15 @@
 
           for (const row of rowMatches) {
             const cells = Array.from(
-<<<<<<< HEAD
-              row[0].matchAll(/<(?:th|td)[^>]*>([\s\S]*?)<\/(?:th|td)>/gi),
-=======
               row[0].matchAll(
                 /<(?:th|td)[^>]*>([\s\S]*?)<\/(?:th|td)>/gi,
               ),
->>>>>>> 26123766
             ).map((cell) => stripTags(cell[1]).trim());
 
-            const runner = cells[runnerIdx] || '';
-            const winVal = cells[winIdx] || '';
-            const placeVal = cells[placeIdx] || '';
-            const showVal = cells[showIdx] || '';
+            const runner = cells[runnerIdx] || "";
+            const winVal = cells[winIdx] || "";
+            const placeVal = cells[placeIdx] || "";
+            const showVal = cells[showIdx] || "";
 
             if (!hrnWin && winVal && runner) hrnWin = runner;
             if (!hrnPlace && placeVal && runner) hrnPlace = runner;
@@ -189,14 +176,10 @@
       }
     }
 
-<<<<<<< HEAD
-    const finishMatch = scopeHtml.match(/Finish\s+Order[\s\S]{0,2000}?<\/table>/i);
-=======
-    // Try to parse a Finish Order table first
+    // 1) Try “Finish Order” table (scoped to race)
     const finishMatch = scopeHtml.match(
       /Finish\s+Order[\s\S]{0,2000}?<\/table>/i,
     );
->>>>>>> 26123766
     if (finishMatch) {
       const block = finishMatch[0];
       const names = Array.from(
@@ -205,7 +188,7 @@
       trySetFromList(names);
     }
 
-    // Fallback: Win / Place / Show text block
+    // 2) Try explicit Win / Place / Show labels (scoped)
     if (!outcome.win) {
       const hrn = scopeHtml.match(
         /Win[^A-Za-z0-9]{1,10}([A-Za-z0-9' .\-]+)[\s\S]{0,400}?Place[^A-Za-z0-9]{1,10}([A-Za-z0-9' .\-]+)[\s\S]{0,400}?Show[^A-Za-z0-9]{1,10}([A-Za-z0-9' .\-]+)/i,
@@ -215,7 +198,7 @@
       }
     }
 
-    // Fallback: 1st / 2nd / 3rd style text
+    // 3) Fallback: 1st / 2nd / 3rd labels (scoped)
     if (!outcome.win) {
       const fallback = scopeHtml.match(
         /1st[^A-Za-z0-9]{1,10}([A-Za-z0-9' .\-]+)[\s\S]{0,400}?2nd[^A-Za-z0-9]{1,10}([A-Za-z0-9' .\-]+)[\s\S]{0,400}?3rd[^A-Za-z0-9]{1,10}([A-Za-z0-9' .\-]+)/i,
@@ -225,7 +208,7 @@
       }
     }
   } catch (error) {
-    console.error('[results] parse failed', error);
+    console.error("[results] parse failed", error);
   }
 
   return outcome;
