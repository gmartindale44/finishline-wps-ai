export type ParsedOutcome = {
  win: string;
  place: string;
  show: string;
};

function cleanName(name: string): string {
  return name.replace(/\s+/g, ' ').replace(/[^A-Za-z0-9' .\-]/g, '').trim();
}

<<<<<<< HEAD
function stripTags(html: string): string {
  return html.replace(/<[^>]*>/g, ' ');
}

=======
>>>>>>> 76e7f8a3
export async function fetchAndParseResults(
  url: string,
  options?: { raceNo?: string | number | null },
): Promise<ParsedOutcome> {
  const outcome: ParsedOutcome = { win: '', place: '', show: '' };
  if (!url) return outcome;

  try {
    const res = await fetch(url, {
      headers: {
        'user-agent': 'Mozilla/5.0 (Windows NT 10.0; Win64; x64) AppleWebKit/537.36 (KHTML, like Gecko) Chrome/118.0 Safari/537.36',
        'accept-language': 'en-US,en;q=0.9',
      },
    });
    if (!res.ok) return outcome;
    const html = await res.text();

    let scopeHtml = html;
    const raceNo = options?.raceNo;
    if (raceNo != null && raceNo !== '') {
      const num = String(raceNo).trim();
      try {
        const patterns = [
          new RegExp(`Race\\s*${num}[\\s\\S]{0,4000}?(?:Finish\\s+Order|Win\\b)`, 'i'),
          new RegExp(`Race\\s*${num}[\\s\\S]{0,4000}?<table[\\s\\S]{0,4000}?</table>`, 'i'),
        ];
        for (const re of patterns) {
          const m = html.match(re);
          if (m) {
            scopeHtml = m[0];
            break;
          }
        }
      } catch {
        // fall back to full html on any regex error
      }
    }

    const trySetFromList = (names: string[]) => {
      const filtered = names
        .map(cleanName)
        .filter(Boolean)
        .filter((n) => {
          const lower = n.toLowerCase();
<<<<<<< HEAD
          if (lower === 'win' || lower === 'place' || lower === 'show') return false;
          // Drop pure ordinals like "4th", "2nd", etc.
          if (/^\d+(st|nd|rd|th)$/i.test(lower)) return false;
          const alpha = lower.replace(/[^a-z]/g, '');
          // Drop very short alpha fragments (e.g. "th")
          if (alpha.length < 3) return false;
          // Require at least one word fragment of length >= 3
          if (!/\b[a-z]{3,}\b/i.test(lower)) return false;
          return true;
=======
          return lower !== 'win' && lower !== 'place' && lower !== 'show';
>>>>>>> 76e7f8a3
        });
      if (filtered.length >= 3) {
        outcome.win = outcome.win || filtered[0];
        outcome.place = outcome.place || filtered[1];
        outcome.show = outcome.show || filtered[2];
      }
    };

<<<<<<< HEAD
    // HorseRacingNation-specific parsing (Entries & Results tables)
    if (/horseracingnation\.com/i.test(url)) {
      try {
        const tableRe = /<table[\s\S]*?<\/table>/gi;
        let hrnWin = '';
        let hrnPlace = '';
        let hrnShow = '';

        let m: RegExpExecArray | null;
        // Scan tables to find one whose header row has Runner + Win + Place + Show
        while ((m = tableRe.exec(scopeHtml))) {
          const table = m[0];
          const headerMatch = table.match(/<tr[\s\S]*?<\/tr>/i);
          if (!headerMatch) continue;
          const headerCells = Array.from(
            headerMatch[0].matchAll(/<(?:th|td)[^>]*>([\s\S]*?)<\/(?:th|td)>/gi),
          ).map((cell) => cleanName(stripTags(cell[1])).toLowerCase());

          const runnerIdx = headerCells.findIndex(
            (h) => h.includes('runner') || h.includes('horse'),
          );
          const winIdx = headerCells.findIndex((h) => h.includes('win'));
          const placeIdx = headerCells.findIndex((h) => h.includes('place'));
          const showIdx = headerCells.findIndex((h) => h.includes('show'));

          if (runnerIdx === -1 || winIdx === -1 || placeIdx === -1 || showIdx === -1) {
            continue;
          }

          const rowMatches = Array.from(
            table.matchAll(/<tr[\s\S]*?<\/tr>/gi),
          ).slice(1); // skip header

          for (const row of rowMatches) {
            const cells = Array.from(
              row[0].matchAll(/<(?:th|td)[^>]*>([\s\S]*?)<\/(?:th|td)>/gi),
            ).map((cell) => stripTags(cell[1]).trim());

            const runner = cells[runnerIdx] || '';
            const winVal = cells[winIdx] || '';
            const placeVal = cells[placeIdx] || '';
            const showVal = cells[showIdx] || '';

            if (!hrnWin && winVal && runner) hrnWin = runner;
            if (!hrnPlace && placeVal && runner) hrnPlace = runner;
            if (!hrnShow && showVal && runner) hrnShow = runner;
          }

          if (hrnWin || hrnPlace || hrnShow) {
            trySetFromList([hrnWin, hrnPlace, hrnShow]);
            break;
          }
        }
      } catch {
        // fall back to generic parsing
      }
    }

=======
>>>>>>> 76e7f8a3
    const finishMatch = scopeHtml.match(/Finish\s+Order[\s\S]{0,2000}?<\/table>/i);
    if (finishMatch) {
      const block = finishMatch[0];
      const names = Array.from(block.matchAll(/>([A-Za-z0-9' .\-]+)</g)).map((m) => m[1]);
      trySetFromList(names);
    }

    if (!outcome.win) {
      const hrn = scopeHtml.match(
        /Win[^A-Za-z0-9]{1,10}([A-Za-z0-9' .\-]+)[\s\S]{0,400}?Place[^A-Za-z0-9]{1,10}([A-Za-z0-9' .\-]+)[\s\S]{0,400}?Show[^A-Za-z0-9]{1,10}([A-Za-z0-9' .\-]+)/i,
      );
      if (hrn) {
        trySetFromList([hrn[1], hrn[2], hrn[3]]);
      }
    }

    if (!outcome.win) {
      const fallback = scopeHtml.match(
        /1st[^A-Za-z0-9]{1,10}([A-Za-z0-9' .\-]+)[\s\S]{0,400}?2nd[^A-Za-z0-9]{1,10}([A-Za-z0-9' .\-]+)[\s\S]{0,400}?3rd[^A-Za-z0-9]{1,10}([A-Za-z0-9' .\-]+)/i,
      );
      if (fallback) {
        trySetFromList([fallback[1], fallback[2], fallback[3]]);
      }
    }
  } catch (error) {
    console.error('[results] parse failed', error);
  }

  return outcome;
}<|MERGE_RESOLUTION|>--- conflicted
+++ resolved
@@ -1,3 +1,5 @@
+// lib/results.ts
+
 export type ParsedOutcome = {
   win: string;
   place: string;
@@ -8,13 +10,10 @@
   return name.replace(/\s+/g, ' ').replace(/[^A-Za-z0-9' .\-]/g, '').trim();
 }
 
-<<<<<<< HEAD
 function stripTags(html: string): string {
   return html.replace(/<[^>]*>/g, ' ');
 }
 
-=======
->>>>>>> 76e7f8a3
 export async function fetchAndParseResults(
   url: string,
   options?: { raceNo?: string | number | null },
@@ -25,7 +24,8 @@
   try {
     const res = await fetch(url, {
       headers: {
-        'user-agent': 'Mozilla/5.0 (Windows NT 10.0; Win64; x64) AppleWebKit/537.36 (KHTML, like Gecko) Chrome/118.0 Safari/537.36',
+        'user-agent':
+          'Mozilla/5.0 (Windows NT 10.0; Win64; x64) AppleWebKit/537.36 (KHTML, like Gecko) Chrome/118.0 Safari/537.36',
         'accept-language': 'en-US,en;q=0.9',
       },
     });
@@ -38,8 +38,14 @@
       const num = String(raceNo).trim();
       try {
         const patterns = [
-          new RegExp(`Race\\s*${num}[\\s\\S]{0,4000}?(?:Finish\\s+Order|Win\\b)`, 'i'),
-          new RegExp(`Race\\s*${num}[\\s\\S]{0,4000}?<table[\\s\\S]{0,4000}?</table>`, 'i'),
+          new RegExp(
+            `Race\\s*${num}[\\s\\S]{0,4000}?(?:Finish\\s+Order|Win\\b)`,
+            'i',
+          ),
+          new RegExp(
+            `Race\\s*${num}[\\s\\S]{0,4000}?<table[\\s\\S]{0,4000}?</table>`,
+            'i',
+          ),
         ];
         for (const re of patterns) {
           const m = html.match(re);
@@ -59,20 +65,24 @@
         .filter(Boolean)
         .filter((n) => {
           const lower = n.toLowerCase();
-<<<<<<< HEAD
-          if (lower === 'win' || lower === 'place' || lower === 'show') return false;
+
+          if (lower === 'win' || lower === 'place' || lower === 'show') {
+            return false;
+          }
+
           // Drop pure ordinals like "4th", "2nd", etc.
           if (/^\d+(st|nd|rd|th)$/i.test(lower)) return false;
+
           const alpha = lower.replace(/[^a-z]/g, '');
           // Drop very short alpha fragments (e.g. "th")
           if (alpha.length < 3) return false;
+
           // Require at least one word fragment of length >= 3
           if (!/\b[a-z]{3,}\b/i.test(lower)) return false;
+
           return true;
-=======
-          return lower !== 'win' && lower !== 'place' && lower !== 'show';
->>>>>>> 76e7f8a3
         });
+
       if (filtered.length >= 3) {
         outcome.win = outcome.win || filtered[0];
         outcome.place = outcome.place || filtered[1];
@@ -80,7 +90,6 @@
       }
     };
 
-<<<<<<< HEAD
     // HorseRacingNation-specific parsing (Entries & Results tables)
     if (/horseracingnation\.com/i.test(url)) {
       try {
@@ -95,8 +104,11 @@
           const table = m[0];
           const headerMatch = table.match(/<tr[\s\S]*?<\/tr>/i);
           if (!headerMatch) continue;
+
           const headerCells = Array.from(
-            headerMatch[0].matchAll(/<(?:th|td)[^>]*>([\s\S]*?)<\/(?:th|td)>/gi),
+            headerMatch[0].matchAll(
+              /<(?:th|td)[^>]*>([\s\S]*?)<\/(?:th|td)>/gi,
+            ),
           ).map((cell) => cleanName(stripTags(cell[1])).toLowerCase());
 
           const runnerIdx = headerCells.findIndex(
@@ -106,7 +118,12 @@
           const placeIdx = headerCells.findIndex((h) => h.includes('place'));
           const showIdx = headerCells.findIndex((h) => h.includes('show'));
 
-          if (runnerIdx === -1 || winIdx === -1 || placeIdx === -1 || showIdx === -1) {
+          if (
+            runnerIdx === -1 ||
+            winIdx === -1 ||
+            placeIdx === -1 ||
+            showIdx === -1
+          ) {
             continue;
           }
 
@@ -116,7 +133,9 @@
 
           for (const row of rowMatches) {
             const cells = Array.from(
-              row[0].matchAll(/<(?:th|td)[^>]*>([\s\S]*?)<\/(?:th|td)>/gi),
+              row[0].matchAll(
+                /<(?:th|td)[^>]*>([\s\S]*?)<\/(?:th|td)>/gi,
+              ),
             ).map((cell) => stripTags(cell[1]).trim());
 
             const runner = cells[runnerIdx] || '';
@@ -139,15 +158,19 @@
       }
     }
 
-=======
->>>>>>> 76e7f8a3
-    const finishMatch = scopeHtml.match(/Finish\s+Order[\s\S]{0,2000}?<\/table>/i);
+    // Try to parse a Finish Order table first
+    const finishMatch = scopeHtml.match(
+      /Finish\s+Order[\s\S]{0,2000}?<\/table>/i,
+    );
     if (finishMatch) {
       const block = finishMatch[0];
-      const names = Array.from(block.matchAll(/>([A-Za-z0-9' .\-]+)</g)).map((m) => m[1]);
+      const names = Array.from(
+        block.matchAll(/>([A-Za-z0-9' .\-]+)</g),
+      ).map((m) => m[1]);
       trySetFromList(names);
     }
 
+    // Fallback: Win / Place / Show text block
     if (!outcome.win) {
       const hrn = scopeHtml.match(
         /Win[^A-Za-z0-9]{1,10}([A-Za-z0-9' .\-]+)[\s\S]{0,400}?Place[^A-Za-z0-9]{1,10}([A-Za-z0-9' .\-]+)[\s\S]{0,400}?Show[^A-Za-z0-9]{1,10}([A-Za-z0-9' .\-]+)/i,
@@ -157,6 +180,7 @@
       }
     }
 
+    // Fallback: 1st / 2nd / 3rd style text
     if (!outcome.win) {
       const fallback = scopeHtml.match(
         /1st[^A-Za-z0-9]{1,10}([A-Za-z0-9' .\-]+)[\s\S]{0,400}?2nd[^A-Za-z0-9]{1,10}([A-Za-z0-9' .\-]+)[\s\S]{0,400}?3rd[^A-Za-z0-9]{1,10}([A-Za-z0-9' .\-]+)/i,
