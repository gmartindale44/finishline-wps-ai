// lib/results.js
// JS mirror of results.ts so Vercel can load it (Node cannot import .ts files in this environment)

/**
 * @typedef {{ win: string, place: string, show: string }} ParsedOutcome
 */

/**
 * Clean up a horse name: collapse whitespace, strip weird characters.
 * @param {string} name
 * @returns {string}
 */
function cleanName(name) {
  return name
    .replace(/\s+/g, " ")
    .replace(/[^A-Za-z0-9' .\-]/g, "")
    .trim();
}

/**
<<<<<<< HEAD
 * Strip HTML tags from a fragment.
=======
 * Strip HTML tags from a snippet.
>>>>>>> 435ee0b1
 * @param {string} html
 * @returns {string}
 */
function stripTags(html) {
  return html.replace(/<[^>]*>/g, " ");
}

/**
 * Fetch a results page and try to extract Win / Place / Show names.
 * This is race-aware (when raceNo is provided) and has special handling
 * for HorseRacingNation's Runner / Win / Place / Show table.
 *
 * @param {string} url
 * @param {{ raceNo?: string | number | null }} [options]
 * @returns {Promise<ParsedOutcome>}
 */
export async function fetchAndParseResults(url, options = {}) {
  /** @type {ParsedOutcome} */
  const outcome = { win: "", place: "", show: "" };
  if (!url) return outcome;

  try {
    const res = await fetch(url, {
      headers: {
        "user-agent":
          "Mozilla/5.0 (Windows NT 10.0; Win64; x64) AppleWebKit/537.36 (KHTML, like Gecko) Chrome/118.0 Safari/537.36",
        "accept-language": "en-US,en;q=0.9",
      },
    });

    if (!res.ok) return outcome;

    const html = await res.text();
    const isHRN = /horseracingnation\.com/i.test(url);

<<<<<<< HEAD
    // Default scope is the full HTML
=======
    // --- Narrow HTML to the requested race, if we have a raceNo ---
>>>>>>> 435ee0b1
    let scopeHtml = html;

    // For non-HRN sites, try to narrow HTML to the requested race
    const raceNo = options.raceNo;
    if (!isHRN && raceNo != null && raceNo !== "") {
      const num = String(raceNo).trim();
      try {
        const patterns = [
          // Example: "Race 3 ... Finish Order / Win"
          new RegExp(
            `Race\\s*${num}[\\s\\S]{0,4000}?(?:Finish\\s+Order|Win\\b)`,
            "i"
          ),
          // Example: "Race 3 ... <table>...</table>"
          new RegExp(
            `Race\\s*${num}[\\s\\S]{0,4000}?<table[\\s\\S]{0,4000}?</table>`,
            "i"
          ),
        ];
        for (const re of patterns) {
          const m = html.match(re);
          if (m) {
            scopeHtml = m[0];
            break;
          }
        }
      } catch {
        // fall back to full html on any regex error
      }
    }

    const trySetFromList = (names) => {
      const filtered = names
        .map(cleanName)
        .filter(Boolean)
        .filter((n) => {
          const lower = n.toLowerCase();

          // avoid grabbing label text like "Win", "Place", "Show"
          if (lower === "win" || lower === "place" || lower === "show") {
            return false;
          }

          // Drop pure ordinals like "4th", "2nd", etc.
          if (/^\d+(st|nd|rd|th)$/i.test(lower)) return false;

          const alpha = lower.replace(/[^a-z]/g, "");
          // Drop very short alpha fragments (e.g. "th")
          if (alpha.length < 3) return false;

          // Require at least one word fragment of length >= 3
          if (!/\b[a-z]{3,}\b/i.test(lower)) return false;

          return true;
        });

      if (filtered.length >= 3) {
        outcome.win = outcome.win || filtered[0];
        outcome.place = outcome.place || filtered[1];
        outcome.show = outcome.show || filtered[2];
      }
    };

<<<<<<< HEAD
    // 1) HorseRacingNation-specific parsing (Entries & Results tables)
    if (isHRN) {
=======
    // --- 1) HorseRacingNation-specific parsing (Runner / Win / Place / Show table) ---
    if (/horseracingnation\.com/i.test(url)) {
>>>>>>> 435ee0b1
      try {
        const tableRe = /<table[\s\S]*?<\/table>/gi;
        let hrnWin = "";
        let hrnPlace = "";
        let hrnShow = "";

        let m;
        // IMPORTANT: scan the *full page* html, not the scoped block, so we see the Runner/Win/Place/Show table.
        while ((m = tableRe.exec(html))) {
          const table = m[0];

          const headerMatch = table.match(/<tr[\s\S]*?<\/tr>/i);
          if (!headerMatch) continue;

          const headerCells = Array.from(
            headerMatch[0].matchAll(
              /<(?:th|td)[^>]*>([\s\S]*?)<\/(?:th|td)>/gi
            )
          ).map((cell) => cleanName(stripTags(cell[1])).toLowerCase());

          const runnerIdx = headerCells.findIndex(
            (h) => h.includes("runner") || h.includes("horse")
          );
          const winIdx = headerCells.findIndex((h) => h.includes("win"));
          const placeIdx = headerCells.findIndex((h) => h.includes("place"));
          const showIdx = headerCells.findIndex((h) => h.includes("show"));

          // We only care about tables that have runner/horse AND win/place/show columns
          if (
            runnerIdx === -1 ||
            winIdx === -1 ||
            placeIdx === -1 ||
            showIdx === -1
          ) {
            continue;
          }

          const rowMatches = Array.from(
            table.matchAll(/<tr[\s\S]*?<\/tr>/gi)
          ).slice(1); // skip header row

          for (const row of rowMatches) {
            const cells = Array.from(
              row[0].matchAll(
                /<(?:th|td)[^>]*>([\s\S]*?)<\/(?:th|td)>/gi
              )
            ).map((cell) => stripTags(cell[1]).trim());

            const runner = cells[runnerIdx] || "";
            const winVal = cells[winIdx] || "";
            const placeVal = cells[placeIdx] || "";
            const showVal = cells[showIdx] || "";

            if (!hrnWin && winVal && runner) hrnWin = runner;
            if (!hrnPlace && placeVal && runner) hrnPlace = runner;
            if (!hrnShow && showVal && runner) hrnShow = runner;
          }

          if (hrnWin || hrnPlace || hrnShow) {
            trySetFromList([hrnWin, hrnPlace, hrnShow]);
            break; // we found a usable table
          }
        }
      } catch {
        // fall back to generic parsing
      }
    }

<<<<<<< HEAD
    // 2) Generic parsing using scoped HTML (Finish Order / labels / ordinals)

    // Try “Finish Order” table first (scoped to race when applicable)
=======
    // --- 2) Generic parsing fallbacks ---

    // (a) "Finish Order" table (scoped to race)
>>>>>>> 435ee0b1
    const finishMatch = scopeHtml.match(
      /Finish\s+Order[\s\S]{0,2000}?<\/table>/i
    );
    if (finishMatch) {
      const block = finishMatch[0];
      const names = Array.from(
        block.matchAll(/>([A-Za-z0-9' .\-]+)</g)
      ).map((m) => m[1]);
      trySetFromList(names);
    }

<<<<<<< HEAD
    // Explicit Win / Place / Show labels (scoped)
    if (!outcome.win) {
      const hrnBlock = scopeHtml.match(
        /Win[^A-Za-z0-9]{1,10}([A-Za-z0-9' .\-]+)[\s\S]{0,400}?Place[^A-Za-z0-9]{1,10}([A-Za-z0-9' .\-]+)[\s\S]{0,400}?Show[^A-Za-z0-9]{1,10}([A-Za-z0-9' .\-]+)/i
      );
      if (hrnBlock) {
        trySetFromList([hrnBlock[1], hrnBlock[2], hrnBlock[3]]);
      }
    }

    // Fallback: 1st / 2nd / 3rd labels (scoped)
=======
    // (b) Win / Place / Show text block
    if (!outcome.win) {
      const tri = scopeHtml.match(
        /Win[^A-Za-z0-9]{1,10}([A-Za-z0-9' .\-]+)[\s\S]{0,400}?Place[^A-Za-z0-9]{1,10}([A-Za-z0-9' .\-]+)[\s\S]{0,400}?Show[^A-Za-z0-9]{1,10}([A-Za-z0-9' .\-]+)/i
      );
      if (tri) {
        trySetFromList([tri[1], tri[2], tri[3]]);
      }
    }

    // (c) 1st / 2nd / 3rd style text
>>>>>>> 435ee0b1
    if (!outcome.win) {
      const fallback = scopeHtml.match(
        /1st[^A-Za-z0-9]{1,10}([A-Za-z0-9' .\-]+)[\s\S]{0,400}?2nd[^A-Za-z0-9]{1,10}([A-Za-z0-9' .\-]+)[\s\S]{0,400}?3rd[^A-Za-z0-9]{1,10}([A-Za-z0-9' .\-]+)/i
      );
      if (fallback) {
        trySetFromList([fallback[1], fallback[2], fallback[3]]);
      }
    }
  } catch (error) {
    console.error("[results] parse failed", error);
  }

  return outcome;
}<|MERGE_RESOLUTION|>--- conflicted
+++ resolved
@@ -18,11 +18,7 @@
 }
 
 /**
-<<<<<<< HEAD
- * Strip HTML tags from a fragment.
-=======
  * Strip HTML tags from a snippet.
->>>>>>> 435ee0b1
  * @param {string} html
  * @returns {string}
  */
@@ -58,14 +54,10 @@
     const html = await res.text();
     const isHRN = /horseracingnation\.com/i.test(url);
 
-<<<<<<< HEAD
-    // Default scope is the full HTML
-=======
-    // --- Narrow HTML to the requested race, if we have a raceNo ---
->>>>>>> 435ee0b1
+    // Default scope: full HTML, but we may narrow it for non-HRN pages
     let scopeHtml = html;
 
-    // For non-HRN sites, try to narrow HTML to the requested race
+    // For non-HRN sites, try to narrow HTML to the requested race block
     const raceNo = options.raceNo;
     if (!isHRN && raceNo != null && raceNo !== "") {
       const num = String(raceNo).trim();
@@ -126,13 +118,8 @@
       }
     };
 
-<<<<<<< HEAD
-    // 1) HorseRacingNation-specific parsing (Entries & Results tables)
+    // --- 1) HorseRacingNation-specific parsing (Runner / Win / Place / Show table) ---
     if (isHRN) {
-=======
-    // --- 1) HorseRacingNation-specific parsing (Runner / Win / Place / Show table) ---
-    if (/horseracingnation\.com/i.test(url)) {
->>>>>>> 435ee0b1
       try {
         const tableRe = /<table[\s\S]*?<\/table>/gi;
         let hrnWin = "";
@@ -140,7 +127,8 @@
         let hrnShow = "";
 
         let m;
-        // IMPORTANT: scan the *full page* html, not the scoped block, so we see the Runner/Win/Place/Show table.
+        // IMPORTANT: scan the *full page* html, not the scoped block,
+        // so we see the Runner/Win/Place/Show payout table.
         while ((m = tableRe.exec(html))) {
           const table = m[0];
 
@@ -201,15 +189,9 @@
       }
     }
 
-<<<<<<< HEAD
-    // 2) Generic parsing using scoped HTML (Finish Order / labels / ordinals)
-
-    // Try “Finish Order” table first (scoped to race when applicable)
-=======
-    // --- 2) Generic parsing fallbacks ---
-
-    // (a) "Finish Order" table (scoped to race)
->>>>>>> 435ee0b1
+    // --- 2) Generic parsing fallbacks on the scoped HTML ---
+
+    // (a) "Finish Order" table (scoped to race when applicable)
     const finishMatch = scopeHtml.match(
       /Finish\s+Order[\s\S]{0,2000}?<\/table>/i
     );
@@ -221,20 +203,7 @@
       trySetFromList(names);
     }
 
-<<<<<<< HEAD
-    // Explicit Win / Place / Show labels (scoped)
-    if (!outcome.win) {
-      const hrnBlock = scopeHtml.match(
-        /Win[^A-Za-z0-9]{1,10}([A-Za-z0-9' .\-]+)[\s\S]{0,400}?Place[^A-Za-z0-9]{1,10}([A-Za-z0-9' .\-]+)[\s\S]{0,400}?Show[^A-Za-z0-9]{1,10}([A-Za-z0-9' .\-]+)/i
-      );
-      if (hrnBlock) {
-        trySetFromList([hrnBlock[1], hrnBlock[2], hrnBlock[3]]);
-      }
-    }
-
-    // Fallback: 1st / 2nd / 3rd labels (scoped)
-=======
-    // (b) Win / Place / Show text block
+    // (b) Win / Place / Show text block (scoped)
     if (!outcome.win) {
       const tri = scopeHtml.match(
         /Win[^A-Za-z0-9]{1,10}([A-Za-z0-9' .\-]+)[\s\S]{0,400}?Place[^A-Za-z0-9]{1,10}([A-Za-z0-9' .\-]+)[\s\S]{0,400}?Show[^A-Za-z0-9]{1,10}([A-Za-z0-9' .\-]+)/i
@@ -244,8 +213,7 @@
       }
     }
 
-    // (c) 1st / 2nd / 3rd style text
->>>>>>> 435ee0b1
+    // (c) 1st / 2nd / 3rd style text (scoped)
     if (!outcome.win) {
       const fallback = scopeHtml.match(
         /1st[^A-Za-z0-9]{1,10}([A-Za-z0-9' .\-]+)[\s\S]{0,400}?2nd[^A-Za-z0-9]{1,10}([A-Za-z0-9' .\-]+)[\s\S]{0,400}?3rd[^A-Za-z0-9]{1,10}([A-Za-z0-9' .\-]+)/i
