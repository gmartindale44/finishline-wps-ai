--- conflicted
+++ resolved
@@ -8,7 +8,6 @@
 
   function getTrackInput(){
     return qs("#race-track") || qs("input[placeholder*='track' i]") || qs("input[id*='track' i]") || qs("input[name*='track' i]");
-<<<<<<< HEAD
   }
   function getRaceDateInput(){
     return qs("#fl-race-date");
@@ -22,11 +21,6 @@
     const month = String(d.getMonth() + 1).padStart(2, "0");
     const day = String(d.getDate()).padStart(2, "0");
     return `${year}-${month}-${day}`;
-=======
-  }
-  function getRaceNoInput(){
-    return qs("#fl-race-number") || qs("input[placeholder*='race' i]") || qs("input[id*='race' i]") || qs("input[name*='race' i]");
->>>>>>> c047afb1
   }
 
   function findToolbar(){
@@ -75,7 +69,6 @@
     if(pill.tagName.toLowerCase()==="a") pill.removeAttribute("href");
     pill.addEventListener("click", (e)=>{
       e.preventDefault();
-<<<<<<< HEAD
       const trackEl = getTrackInput();
       const raceDateEl = getRaceDateInput();
       const raceNoEl = getRaceNoInput();
@@ -88,14 +81,6 @@
         date = todayISO();
       }
       
-=======
-      const trackInput = getTrackInput();
-      const raceNoInput = getRaceNoInput();
-      const dateInput = qs("#fl-race-date");
-      const track = trackInput ? trackInput.value.trim() : "";
-      const raceNo = raceNoInput ? raceNoInput.value.trim() : "";
-      const date = dateInput && dateInput.value ? dateInput.value : null;
->>>>>>> c047afb1
       if(!track){
         const wrap=(trackInput&&(trackInput.closest("label, .field, .form-group, .input, .row")||trackInput.parentElement))||document.body;
         let w=qs("#fl-track-warn",wrap);
@@ -104,7 +89,6 @@
         try{trackInput&&trackInput.focus();}catch{}
         return;
       }
-<<<<<<< HEAD
       
       // Log the click
       console.log("[verify-button] clicked", { track, date, raceNo });
@@ -122,15 +106,6 @@
       
       // Open the modal with context
       window.__FL_OPEN_VERIFY_MODAL__({ track, date, raceNo });
-=======
-      console.log("[verify-button] clicked", { track, raceNo, date });
-      try{sessionStorage.setItem("fl:verify:ctx",JSON.stringify({track,raceNo:raceNo||undefined,date,ts:Date.now()}));}catch{}
-      if(window.__FL_OPEN_VERIFY_MODAL__) {
-        window.__FL_OPEN_VERIFY_MODAL__({ track, raceNo, date });
-      } else {
-        console.warn("[verify-button] __FL_OPEN_VERIFY_MODAL__ is not defined");
-      }
->>>>>>> c047afb1
     });
     toolbar.appendChild(pill);
     log("verify pill mounted");
