;(function(){
  if (typeof window==="undefined"||typeof document==="undefined") return;
  if (window.__FL_VERIFY_BTN__) return; window.__FL_VERIFY_BTN__=true;
  if (window.__flVerifyDebug===undefined) window.__flVerifyDebug=false;
  const log=(...a)=>{ try{ if(window.__flVerifyDebug) console.log("[FL:verify-btn]",...a);}catch{} };
  const qs=(s,r=document)=>r.querySelector(s);
  const qsa=(s,r=document)=>Array.from(r.querySelectorAll(s));

  function getTrackInput(){
    return qs("#race-track") || qs("input[placeholder*='track' i]") || qs("input[id*='track' i]") || qs("input[name*='track' i]");
  }
  function getRaceNoInput(){
    return qs("#fl-race-number") || qs("input[placeholder*='race' i]") || qs("input[id*='race' i]") || qs("input[name*='race' i]");
<<<<<<< HEAD
=======
  }
  function getRaceDateInput(){
    return qs("#fl-race-date");
  }
  function todayISO() {
    const d = new Date();
    const y = d.getFullYear();
    const m = String(d.getMonth() + 1).padStart(2, "0");
    const dd = String(d.getDate()).padStart(2, "0");
    return `${y}-${m}-${dd}`;
>>>>>>> e29c2f7c
  }

  function findToolbar(){
    const pills = qsa("button, a").filter(b=>{
      const t=(b.textContent||"").trim().toLowerCase();
      return t==="copy"||t==="pin"||t==="new race";
    });
    if(!pills.length) return null;
    return pills[0].parentElement;
  }

  function ensureWarn(trackEl){
    const wrap = (trackEl && (trackEl.closest("label, .field, .form-group, .input, .row") || trackEl.parentElement)) || document.body;
    let w = qs("#fl-track-warn", wrap);
    if (!w) {
      w = document.createElement("div");
      w.id = "fl-track-warn";
      w.style.cssText = "margin-top:6px;color:#ffcc00;font:600 12px/1.2 system-ui";
      wrap.appendChild(w);
    }
    w.textContent = "Please enter/select a Track before verifying.";
    w.style.display = "";
  }

  function hideDate(){
    qsa("input[type='date'], input[placeholder*='date' i], input[id*='date' i], [data-field='date']").forEach(el=>{
      const wrap=el.closest("label, .field, .form-group, .input, .row")||el;
      wrap.style.display="none";
    });
  }

  function mount(){
    hideDate();
    const toolbar=findToolbar(); if(!toolbar)return;
    if(qs("#fl-verify-pill",toolbar))return;

    const ref = qsa("button, a", toolbar).find(b=>/new race/i.test((b.textContent||"").trim())) || qsa("button, a", toolbar)[0];
    if(!ref)return;

    const pill=ref.cloneNode(true);
    pill.id="fl-verify-pill";
    pill.textContent="Verify";
    if(pill.tagName.toLowerCase()==="a") pill.removeAttribute("href");
    pill.addEventListener("click", (e)=>{
      e.preventDefault();
<<<<<<< HEAD
      const trackInput = getTrackInput();
      const raceNoInput = getRaceNoInput();
      const dateInput = qs("#fl-race-date");
      const track = trackInput ? trackInput.value.trim() : "";
      const raceNo = raceNoInput ? raceNoInput.value.trim() : "";
      const date = dateInput && dateInput.value ? dateInput.value : null;
=======
      const trackEl=getTrackInput();
      const raceEl=getRaceNoInput();
      const dateEl=getRaceDateInput();
      const track=(trackEl&&trackEl.value||"").trim();
      const raceNo=(raceEl&&raceEl.value||"").trim();
      const date=(dateEl&&dateEl.value) ? dateEl.value : todayISO();
>>>>>>> e29c2f7c
      if(!track){
        const wrap=(trackInput&&(trackInput.closest("label, .field, .form-group, .input, .row")||trackInput.parentElement))||document.body;
        let w=qs("#fl-track-warn",wrap);
        if(!w){w=document.createElement("div");w.id="fl-track-warn";w.style.cssText="margin-top:6px;color:#ffcc00;font:600 12px/1.2 system-ui";wrap.appendChild(w);} 
        w.textContent="Please enter/select a Track before verifying.";
        try{trackInput&&trackInput.focus();}catch{}
        return;
      }
<<<<<<< HEAD
      console.log("[verify-button] clicked", { track, raceNo, date });
=======
      console.log("[verify-button] clicked", { track, date, raceNo });
>>>>>>> e29c2f7c
      try{sessionStorage.setItem("fl:verify:ctx",JSON.stringify({track,raceNo:raceNo||undefined,date,ts:Date.now()}));}catch{}
      if(window.__FL_OPEN_VERIFY_MODAL__) {
        window.__FL_OPEN_VERIFY_MODAL__({ track, raceNo, date });
      } else {
<<<<<<< HEAD
        console.warn("[verify-button] __FL_OPEN_VERIFY_MODAL__ is not defined");
=======
        console.error("[verify-button] __FL_OPEN_VERIFY_MODAL__ is not defined");
>>>>>>> e29c2f7c
      }
    });
    toolbar.appendChild(pill);
    log("verify pill mounted");
  }

  const mo=new MutationObserver(()=>mount());
  mo.observe(document.documentElement,{subtree:true,childList:true});
  document.addEventListener("DOMContentLoaded",()=>mount(),{once:true});
  mount();
})();<|MERGE_RESOLUTION|>--- conflicted
+++ resolved
@@ -11,8 +11,6 @@
   }
   function getRaceNoInput(){
     return qs("#fl-race-number") || qs("input[placeholder*='race' i]") || qs("input[id*='race' i]") || qs("input[name*='race' i]");
-<<<<<<< HEAD
-=======
   }
   function getRaceDateInput(){
     return qs("#fl-race-date");
@@ -23,7 +21,6 @@
     const m = String(d.getMonth() + 1).padStart(2, "0");
     const dd = String(d.getDate()).padStart(2, "0");
     return `${y}-${m}-${dd}`;
->>>>>>> e29c2f7c
   }
 
   function findToolbar(){
@@ -69,21 +66,12 @@
     if(pill.tagName.toLowerCase()==="a") pill.removeAttribute("href");
     pill.addEventListener("click", (e)=>{
       e.preventDefault();
-<<<<<<< HEAD
-      const trackInput = getTrackInput();
-      const raceNoInput = getRaceNoInput();
-      const dateInput = qs("#fl-race-date");
-      const track = trackInput ? trackInput.value.trim() : "";
-      const raceNo = raceNoInput ? raceNoInput.value.trim() : "";
-      const date = dateInput && dateInput.value ? dateInput.value : null;
-=======
       const trackEl=getTrackInput();
       const raceEl=getRaceNoInput();
       const dateEl=getRaceDateInput();
       const track=(trackEl&&trackEl.value||"").trim();
       const raceNo=(raceEl&&raceEl.value||"").trim();
       const date=(dateEl&&dateEl.value) ? dateEl.value : todayISO();
->>>>>>> e29c2f7c
       if(!track){
         const wrap=(trackInput&&(trackInput.closest("label, .field, .form-group, .input, .row")||trackInput.parentElement))||document.body;
         let w=qs("#fl-track-warn",wrap);
@@ -92,20 +80,12 @@
         try{trackInput&&trackInput.focus();}catch{}
         return;
       }
-<<<<<<< HEAD
-      console.log("[verify-button] clicked", { track, raceNo, date });
-=======
       console.log("[verify-button] clicked", { track, date, raceNo });
->>>>>>> e29c2f7c
       try{sessionStorage.setItem("fl:verify:ctx",JSON.stringify({track,raceNo:raceNo||undefined,date,ts:Date.now()}));}catch{}
       if(window.__FL_OPEN_VERIFY_MODAL__) {
         window.__FL_OPEN_VERIFY_MODAL__({ track, raceNo, date });
       } else {
-<<<<<<< HEAD
-        console.warn("[verify-button] __FL_OPEN_VERIFY_MODAL__ is not defined");
-=======
         console.error("[verify-button] __FL_OPEN_VERIFY_MODAL__ is not defined");
->>>>>>> e29c2f7c
       }
     });
     toolbar.appendChild(pill);
