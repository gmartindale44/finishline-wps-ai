;(function(){
  if (typeof window==="undefined"||typeof document==="undefined") return;
  if (window.__FL_VERIFY_BTN__) return; window.__FL_VERIFY_BTN__=true;
  if (window.__flVerifyDebug===undefined) window.__flVerifyDebug=false;
  const log=(...a)=>{ try{ if(window.__flVerifyDebug) console.log("[FL:verify-btn]",...a);}catch{} };
  const qs=(s,r=document)=>r.querySelector(s);
  const qsa=(s,r=document)=>Array.from(r.querySelectorAll(s));

  function getTrackInput(){
    return qs("#race-track") || qs("input[placeholder*='track' i]") || qs("input[id*='track' i]") || qs("input[name*='track' i]");
  }
  function getRaceDateInput(){
    return qs("#fl-race-date");
  }
  function getRaceNoInput(){
    return qs("#fl-race-number") || qs("input[placeholder*='race' i]") || qs("input[id*='race' i]") || qs("input[name*='race' i]");
  }
  function todayISO() {
    const d = new Date();
    const year = d.getFullYear();
    const month = String(d.getMonth() + 1).padStart(2, "0");
    const day = String(d.getDate()).padStart(2, "0");
    return `${year}-${month}-${day}`;
  }

  function findToolbar(){
    const pills = qsa("button, a").filter(b=>{
      const t=(b.textContent||"").trim().toLowerCase();
      return t==="copy"||t==="pin"||t==="new race";
    });
    if(!pills.length) return null;
    return pills[0].parentElement;
  }

  function ensureWarn(trackEl){
    const wrap = (trackEl && (trackEl.closest("label, .field, .form-group, .input, .row") || trackEl.parentElement)) || document.body;
    let w = qs("#fl-track-warn", wrap);
    if (!w) {
      w = document.createElement("div");
      w.id = "fl-track-warn";
      w.style.cssText = "margin-top:6px;color:#ffcc00;font:600 12px/1.2 system-ui";
      wrap.appendChild(w);
    }
    w.textContent = "Please enter/select a Track before verifying.";
    w.style.display = "";
  }

  function hideDate(){
    // Hide old date fields but NOT our new fl-race-date field
    qsa("input[type='date'], input[placeholder*='date' i], input[id*='date' i], [data-field='date']").forEach(el=>{
      // Skip our new main form date field
      if (el.id === "fl-race-date") return;
      const wrap=el.closest("label, .field, .form-group, .input, .row")||el;
      wrap.style.display="none";
    });
  }

  function mount(){
    hideDate();
    const toolbar=findToolbar(); if(!toolbar)return;
    if(qs("#fl-verify-pill",toolbar))return;

    const ref = qsa("button, a", toolbar).find(b=>/new race/i.test((b.textContent||"").trim())) || qsa("button, a", toolbar)[0];
    if(!ref)return;

    const pill=ref.cloneNode(true);
    pill.id="fl-verify-pill";
    pill.textContent="Verify";
    if(pill.tagName.toLowerCase()==="a") pill.removeAttribute("href");
    pill.addEventListener("click", (e)=>{
      e.preventDefault();
      const trackEl = getTrackInput();
      const raceDateEl = getRaceDateInput();
      const raceNoEl = getRaceNoInput();
      const track = (trackEl && trackEl.value || "").trim();
      let date = (raceDateEl && raceDateEl.value) ? raceDateEl.value.trim() : null;
      const raceNo = (raceNoEl && raceNoEl.value || "").trim();
      
      // If date is blank, default to today
      if (!date) {
        date = todayISO();
      }
      
      if(!track){
        const wrap=(trackInput&&(trackInput.closest("label, .field, .form-group, .input, .row")||trackInput.parentElement))||document.body;
        let w=qs("#fl-track-warn",wrap);
        if(!w){w=document.createElement("div");w.id="fl-track-warn";w.style.cssText="margin-top:6px;color:#ffcc00;font:600 12px/1.2 system-ui";wrap.appendChild(w);} 
        w.textContent="Please enter/select a Track before verifying.";
        try{trackInput&&trackInput.focus();}catch{}
        return;
      }
      
      // Log the click
      console.log("[verify-button] clicked", { track, date, raceNo });
      
      // Save to sessionStorage
      try{
        sessionStorage.setItem("fl:verify:last", JSON.stringify({ track, date, raceNo, ts: Date.now() }));
      } catch {}
      
      // Check if modal opener is available
      if (!window.__FL_OPEN_VERIFY_MODAL__) {
        console.error("[verify-button] __FL_OPEN_VERIFY_MODAL__ is not defined");
        return;
      }
      
<<<<<<< HEAD
      // Build context object
      const ctx = {
        track,
        raceNo: raceNo || undefined,
        date,
      };
      
      // Log the click
      console.log("[verify-button] clicked", ctx);
      
      // Save to sessionStorage
      try{
        sessionStorage.setItem("fl:verify:last", JSON.stringify({ ...ctx, ts: Date.now() }));
      } catch {}
      
      // Check if modal opener is available
      if (typeof window.__FL_OPEN_VERIFY_MODAL__ === "function") {
        window.__FL_OPEN_VERIFY_MODAL__(ctx);
      } else {
        console.error("[verify-button] __FL_OPEN_VERIFY_MODAL__ is not defined");
      }
=======
      // Open the modal with context
      window.__FL_OPEN_VERIFY_MODAL__({ track, date, raceNo });
>>>>>>> b608eacc
    });
    toolbar.appendChild(pill);
    log("verify pill mounted");
    console.log("[verify-button] mounted");
  }

  const mo=new MutationObserver(()=>mount());
  mo.observe(document.documentElement,{subtree:true,childList:true});
  document.addEventListener("DOMContentLoaded",()=>mount(),{once:true});
  mount();
})();<|MERGE_RESOLUTION|>--- conflicted
+++ resolved
@@ -104,7 +104,6 @@
         return;
       }
       
-<<<<<<< HEAD
       // Build context object
       const ctx = {
         track,
@@ -126,10 +125,6 @@
       } else {
         console.error("[verify-button] __FL_OPEN_VERIFY_MODAL__ is not defined");
       }
-=======
-      // Open the modal with context
-      window.__FL_OPEN_VERIFY_MODAL__({ track, date, raceNo });
->>>>>>> b608eacc
     });
     toolbar.appendChild(pill);
     log("verify pill mounted");
