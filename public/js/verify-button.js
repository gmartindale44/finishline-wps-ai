--- conflicted
+++ resolved
@@ -1,44 +1,3 @@
-<<<<<<< HEAD
-// public/js/verify-button.js
-(function () {
-  if (typeof document === "undefined") return;
-
-  console.log("[FL] verify-button.js loaded");
-
-  function todayISO() {
-    try {
-      return new Date().toISOString().slice(0, 10);
-    } catch {
-      return "";
-    }
-  }
-
-  function bindVerifyButton() {
-    const btn = document.getElementById("fl-verify-btn");
-
-    if (!btn) {
-      console.error("[FL] Verify button not found (#fl-verify-btn)");
-      return;
-    }
-
-    console.log("[FL] Verify button bound");
-
-    btn.addEventListener("click", function handleVerifyClick(event) {
-      event.preventDefault();
-      console.log("[FL] Verify clicked");
-
-      const trackInput =
-        document.querySelector("[data-role='fl-track']") ||
-        document.getElementById("fl-track");
-
-      const raceInput =
-        document.querySelector("[data-role='fl-race']") ||
-        document.getElementById("fl-race-no");
-
-      const dateInput =
-        document.querySelector("[data-role='fl-date']") ||
-        document.getElementById("fl-race-date");
-=======
 ;(function(){
   if (typeof window==="undefined"||typeof document==="undefined") return;
   if (window.__FL_VERIFY_BTN__) return; window.__FL_VERIFY_BTN__=true;
@@ -100,7 +59,6 @@
 
     const ref = pills.find(b => /new race/i.test((b.textContent || "").trim())) || pills[0];
     if (!ref) return;
->>>>>>> 5f65e240
 
       const track = trackInput && "value" in trackInput ? trackInput.value : "";
       const raceNo =
@@ -117,15 +75,6 @@
       } else {
         console.error("[FL] ERROR: __FL_OPEN_VERIFY_MODAL__ is not defined");
       }
-<<<<<<< HEAD
-    });
-  }
-
-  if (document.readyState === "loading") {
-    document.addEventListener("DOMContentLoaded", bindVerifyButton);
-  } else {
-    bindVerifyButton();
-=======
       try{sessionStorage.setItem("fl:verify:ctx",JSON.stringify({track,raceNo:raceNo||undefined,ts:Date.now()}));}catch{}
       try {
         console.log("[FL] Verify clicked");
@@ -145,6 +94,5 @@
     document.addEventListener("DOMContentLoaded", mountVerifyButton, { once: true });
   } else {
     mountVerifyButton();
->>>>>>> 5f65e240
   }
 })();