--- conflicted
+++ resolved
@@ -133,13 +133,6 @@
 
     if (data && data.details && data.details !== data.error) {
       lines.push(`Details: ${data.details}`);
-<<<<<<< HEAD
-=======
-    }
-
-    if (data && data.step) {
-      lines.push(`Step: ${data.step}`);
->>>>>>> 61d0018f
     }
 
     if (data && data.step) {
@@ -269,20 +262,12 @@
       "position:fixed;inset:0;z-index:2147483646;display:none;align-items:center;justify-content:center;background:rgba(0,0,0,.5)";
 
     host.innerHTML = `
-<<<<<<< HEAD
       <div role="dialog" aria-modal="true" class="flv-card" data-build="datefix3"
-=======
-      <div role="dialog" aria-modal="true" class="flv-card" data-build="datefix2"
->>>>>>> 61d0018f
         style="width:min(880px,96vw);max-height:90vh;overflow:auto;border-radius:16px;border:1px solid rgba(255,255,255,.12);background:rgba(23,23,28,.96);backdrop-filter:blur(6px);padding:18px;">
         <div style="display:flex;align-items:center;justify-content:space-between;margin-bottom:10px;">
           <h3 style="margin:0;font:600 20px/1.2 system-ui">
             Verify Race
-<<<<<<< HEAD
             <span style="font-size:11px;opacity:.5;margin-left:8px;">Build: datefix3</span>
-=======
-            <span style="font-size:11px;opacity:.5;margin-left:8px;">Build: datefix2</span>
->>>>>>> 61d0018f
           </h3>
           <button id="flv-close" style="border:none;background:transparent;color:inherit;font:600 16px;opacity:.8;cursor:pointer">✕</button>
         </div>
@@ -290,20 +275,12 @@
         <div id="flv-status" style="font:600 12px/1.2 system-ui;opacity:.85;margin-bottom:10px">Idle</div>
 
         <div class="flv-row"
-<<<<<<< HEAD
           style="display:grid;grid-template-columns:minmax(0,1.5fr) minmax(0,0.7fr) minmax(0,0.9fr);gap:10px;margin-bottom:14px;">
-=======
-          style="display:grid;grid-template-columns:minmax(0,1.5fr) minmax(0,0.6fr) minmax(0,0.9fr);gap:10px;margin-bottom:14px;">
->>>>>>> 61d0018f
           <div>
             <label style="display:block">
               <div style="margin-bottom:6px;opacity:.9">Track <span style="color:#ffcc00">*</span></div>
               <input id="flv-track" type="text" placeholder="Track"
-<<<<<<< HEAD
                 style="width:100%;padding:10px;border-radius:10px;border:1px solid rgba(255,255,255,.28);background:rgba(17,17,23,1);color:inherit"/>
-=======
-                style="width:100%;padding:10px;border-radius:10px;border:1px solid rgba(255,255,255,.18);background:rgba(17,17,23,1);color:inherit"/>
->>>>>>> 61d0018f
             </label>
             <small id="flv-track-warn" style="display:none;color:#ffcc00">Track is required.</small>
           </div>
@@ -311,11 +288,7 @@
             <label style="display:block">
               <div style="margin-bottom:6px;opacity:.9">Race # (optional)</div>
               <input id="flv-race" type="text" placeholder="e.g. 6"
-<<<<<<< HEAD
                 style="width:100%;padding:10px;border-radius:10px;border:1px solid rgba(255,255,255,.28);background:rgba(17,17,23,1);color:inherit"/>
-=======
-                style="width:100%;padding:10px;border-radius:10px;border:1px solid rgba(255,255,255,.18);background:rgba(17,17,23,1);color:inherit"/>
->>>>>>> 61d0018f
             </label>
             <small id="flv-race-warn" style="display:none;color:#ffcc00">Server asked for a Race # — please add one.</small>
           </div>
@@ -323,11 +296,7 @@
             <label style="display:block">
               <div style="margin-bottom:6px;opacity:.9">Date</div>
               <input id="flv-date" type="date"
-<<<<<<< HEAD
                 style="width:100%;padding:10px;border-radius:10px;border:1px solid rgba(255,255,255,.28);background:rgba(17,17,23,1);color:inherit"/>
-=======
-                style="width:100%;padding:10px;border-radius:10px;border:1px solid rgba(255,255,255,.18);background:rgba(17,17,23,1);color:inherit"/>
->>>>>>> 61d0018f
             </label>
           </div>
         </div>
@@ -483,15 +452,9 @@
             statusEl.style.color = "#f87171";
           }
           renderSummary(summaryEl, {
-<<<<<<< HEAD
             error: "Request failed",
             details: error?.message || String(error),
             step: "verify_race_fetch",
-=======
-            error: error?.message || "Request failed.",
-            details: error && error.stack ? error.stack.split("\n")[0] : undefined,
-            step: "network_request",
->>>>>>> 61d0018f
           });
           if (window.__flVerifyDebug) {
             console.error("[Verify Modal] request failed", error);
