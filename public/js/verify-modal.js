--- conflicted
+++ resolved
@@ -1,4 +1,3 @@
-<<<<<<< HEAD
 ;(function(){
   if(typeof window==="undefined"||typeof document==="undefined") return;
   if(window.__FL_VERIFY_MODAL__) return; window.__FL_VERIFY_MODAL__=true;
@@ -11,25 +10,6 @@
     const y=d.getFullYear();
     const m=String(d.getMonth()+1).padStart(2,"0");
     const dd=String(d.getDate()).padStart(2,"0");
-=======
-/* public/js/verify-modal.js — r19 */
-
-;(() => {
-
-  "use strict";
-
-  if (typeof window === "undefined" || typeof document === "undefined") return;
-  if (window.__FL_VERIFY_MODAL__) return; window.__FL_VERIFY_MODAL__ = true;
-  if (window.__flVerifyDebug === undefined) window.__flVerifyDebug = false;
-
-  const qs = (s, r = document) => r.querySelector(s);
-
-  const todayISO = () => {
-    const d = new Date();
-    const y = d.getFullYear();
-    const m = String(d.getMonth() + 1).padStart(2, "0");
-    const dd = String(d.getDate()).padStart(2, "0");
->>>>>>> 9f1aceb6
     return `${y}-${m}-${dd}`;
   };
 
@@ -43,7 +23,6 @@
           const el=card.querySelector('[data-name], .title, .name, b, strong');
           return (el&&el.textContent||"").trim();
         });
-<<<<<<< HEAD
         picks.win = names[0]||""; picks.place = names[1]||""; picks.show = names[2]||"";
         return picks;
       }
@@ -51,26 +30,10 @@
       picks.win = txt("[data-pick='win'], .pick-win b, .emoji-win~b");
       picks.place = txt("[data-pick='place'], .pick-place b, .emoji-place~b");
       picks.show = txt("[data-pick='show'], .pick-show b, .emoji-show~b");
-=======
-        picks.win   = names[0] || "";
-        picks.place = names[1] || "";
-        picks.show  = names[2] || "";
-        return picks;
-      }
-
-      const getPick = (selector) => {
-        const el = scope.querySelector(selector);
-        return el ? (el.textContent || "").trim() : "";
-      };
-      picks.win   = getPick("[data-pick='win'], .pick-win b, .emoji-win~b");
-      picks.place = getPick("[data-pick='place'], .pick-place b, .emoji-place~b");
-      picks.show  = getPick("[data-pick='show'], .pick-show b, .emoji-show~b");
->>>>>>> 9f1aceb6
       return picks;
     }catch{ return { win:"", place:"", show:"" }; }
   }
 
-<<<<<<< HEAD
   function readCtx(){
     try{const s=sessionStorage.getItem("fl:verify:ctx"); if(s) return JSON.parse(s);}catch{}
     return {};
@@ -93,37 +56,6 @@
     else if(m>=52) suggested="ExactaBox";
     const tier = score>=72 ? "Green" : score>=58 ? "Yellow" : "Red";
     return { score:Math.round(score), tier, suggested };
-=======
-  function readCtx() {
-    try { const s = sessionStorage.getItem("fl:verify:ctx"); if (s) return JSON.parse(s); } catch {}
-    return {};
-  }
-
-  const getTopTrack = () => qs("input[placeholder*='track' i]") || qs("input[id*='track' i]") || qs("input[name*='track' i]");
-  const getTopRace  = () => qs("input[placeholder*='race'  i]") || qs("input[id*='race'  i]") || qs("input[name*='race'  i]");
-
-  const currentTrack = () => {
-    const input = getTopTrack();
-    return (input && typeof input.value === "string" && input.value.trim()) ? input.value.trim() : "";
-  };
-  const currentRaceNo = () => {
-    const input = getTopRace();
-    return (input && typeof input.value === "string" && input.value.trim()) ? input.value.trim() : "";
-  };
-
-  function scoreGZ(sig) {
-    const c = (sig && sig.confidence) || 0;
-    const m = (sig && sig.top3Mass)  || 0;
-    const g12 = (sig && sig.gap12)   || 0;
-    const g23 = (sig && sig.gap23)   || 0;
-    const score = Math.min(100, 0.45 * c + 0.35 * m + 8 * g12 + 5 * g23);
-    let suggested = "ATB";
-    if (c >= 78 && g12 >= 2) suggested = "WinOnly";
-    else if (m >= 55 && (g12 + g23) >= 3.5) suggested = "TrifectaBox";
-    else if (m >= 52) suggested = "ExactaBox";
-    const tier = score >= 72 ? "Green" : score >= 58 ? "Yellow" : "Red";
-    return { score: Math.round(score), tier, suggested };
->>>>>>> 9f1aceb6
   }
   function todayKey(){ return todayISO(); }
   function ensureGreenZoneSection(host){
@@ -131,12 +63,7 @@
     if(wrap) return wrap;
     wrap = document.createElement("div");
     wrap.id = "flv-gz-today";
-<<<<<<< HEAD
     wrap.style.cssText = "margin-top:12px;border:1px solid rgba(255,255,255,.12);border-radius:12px;padding:12px;background:rgba(32,33,39,.96)";
-=======
-    wrap.style.cssText =
-      "margin-top:12px;border:1px solid rgba(255,255,255,.14);border-radius:12px;padding:12px;background:rgba(35,37,44,.98);box-shadow:0 6px 18px rgba(0,0,0,.35)";
->>>>>>> 9f1aceb6
     wrap.innerHTML = `
       <div style="font:600 14px system-ui;display:flex;gap:8px;align-items:center">
         <span>🟢 Green-Zone (Today)</span>
@@ -190,7 +117,6 @@
         <th style="text-align:left;padding:6px 4px;opacity:.8">Tier</th>
         <th style="text-align:left;padding:6px 4px;opacity:.8">Suggested</th>
       </tr></thead>
-<<<<<<< HEAD
       <tbody>${scored.map(r=>`<tr>
         <td style="padding:4px;border-top:1px solid rgba(255,255,255,.08)">${r.track||"—"}</td>
         <td style="padding:4px;border-top:1px solid rgba(255,255,255,.08)">${r.raceNo||"—"}</td>
@@ -203,42 +129,16 @@
     const counts = { WinOnly:0, ATB:0, ExactaBox:0, TrifectaBox:0 };
     scored.forEach(r=>{ counts[r.gz.suggested] = (counts[r.gz.suggested]||0)+1; });
     summary.innerHTML = `<b>Suggested Bets (Today):</b> Win-Only ${counts.WinOnly||0} • ATB ${counts.ATB||0} • Exacta Box ${counts.ExactaBox||0} • Trifecta Box ${counts.TrifectaBox||0}`;
-=======
-      <tbody>${scored.map(r => `
-        <tr>
-          <td style="padding:4px;border-top:1px solid rgba(255,255,255,.10)">${r.track || "—"}</td>
-          <td style="padding:4px;border-top:1px solid rgba(255,255,255,.10)">${r.raceNo || "—"}</td>
-          <td style="padding:4px;border-top:1px solid rgba(255,255,255,.10)">${r.gz.score}</td>
-          <td style="padding:4px;border-top:1px solid rgba(255,255,255,.10)">${r.gz.tier}</td>
-          <td style="padding:4px;border-top:1px solid rgba(255,255,255,.10)">${map[r.gz.suggested] || "ATB"}</td>
-        </tr>`).join("")}
-      </tbody>`;
-
-    list.innerHTML = "";
-    list.appendChild(tbl);
-
-    const counts = { WinOnly: 0, ATB: 0, ExactaBox: 0, TrifectaBox: 0 };
-    scored.forEach(r => { counts[r.gz.suggested] = (counts[r.gz.suggested] || 0) + 1; });
-    summary.innerHTML = `<b>Suggested Bets (Today):</b> Win-Only ${counts.WinOnly || 0} • ATB ${counts.ATB || 0} • Exacta Box ${counts.ExactaBox || 0} • Trifecta Box ${counts.TrifectaBox || 0}`;
->>>>>>> 9f1aceb6
   }
 
   function buildModal(){
     let host=qs("#fl-verify-modal-host"); if(host) return host;
 
-<<<<<<< HEAD
     host=document.createElement("div");
     host.id="fl-verify-modal-host";
     host.style.cssText="position:fixed;inset:0;z-index:2147483646;display:none;align-items:center;justify-content:center;background:rgba(0,0,0,.5)";
     host.innerHTML=`
       <div role="dialog" aria-modal="true" class="flv-card" style="width:min(880px,96vw);max-height:90vh;overflow:auto;border-radius:16px;border:1px solid rgba(255,255,255,.12);background:rgba(23,23,28,.92);backdrop-filter:blur(6px);padding:18px;">
-=======
-    host = document.createElement("div");
-    host.id = "fl-verify-modal-host";
-    host.style.cssText = "position:fixed;inset:0;z-index:2147483646;display:none;align-items:center;justify-content:center;background:rgba(0,0,0,.5)";
-    host.innerHTML = `
-      <div role="dialog" aria-modal="true" class="flv-card" style="width:min(880px,96vw);max-height:90vh;overflow:auto;border-radius:16px;border:1px solid rgba(255,255,255,.12);background:rgba(23,23,28,.98);backdrop-filter:blur(6px);padding:18px;">
->>>>>>> 9f1aceb6
         <div style="display:flex;align-items:center;justify-content:space-between;margin-bottom:10px;">
           <h3 style="margin:0;font:600 20px/1.2 system-ui">Verify Race</h3>
           <button id="flv-close" style="border:none;background:transparent;color:inherit;font:600 16px;opacity:.8">✕</button>
@@ -246,11 +146,7 @@
 
         <div id="flv-status" style="font:600 12px/1.2 system-ui;opacity:.85;margin-bottom:10px">Idle</div>
 
-<<<<<<< HEAD
         <div style="display:grid;gap:10px;margin-bottom:12px;grid-template-columns:1fr 120px 140px;">
-=======
-        <div style="display:grid;gap:10px;margin-bottom:12px;grid-template-columns:1fr 120px 160px;">
->>>>>>> 9f1aceb6
           <div>
             <label style="display:block;margin:0 0 6px 0;opacity:.9">Track <span style="color:#ffcc00">*</span></label>
             <input id="flv-track" type="text" placeholder="Track"
@@ -306,30 +202,14 @@
     const raceInput=qs("#flv-race",host);
     const dateInput=qs("#flv-date",host);
 
-<<<<<<< HEAD
     // Default date -> today
     if(dateInput && !dateInput.value) dateInput.value = todayISO();
-=======
-    const runBtn     = qs("#flv-run", host);
-    const statusEl   = qs("#flv-status", host);
-    const rawEl      = qs("#flv-raw-body", host);
-    const sumDetails = qs("#flv-sum", host);
-    const summaryEl  = qs("#flv-sum-body", host);
-    const warnTrack  = qs("#flv-track-warn", host);
-    const warnRace   = qs("#flv-race-warn", host);
-    const trackInput = qs("#flv-track", host);
-    const raceInput  = qs("#flv-race", host);
-    const dateInput  = qs("#flv-date", host);
-
-    if (dateInput) dateInput.value = todayISO();
->>>>>>> 9f1aceb6
 
     ensureGreenZoneSection(host);
 
     // Run click
     if(runBtn){
       const defaultLabel = runBtn.textContent || "Verify Now";
-<<<<<<< HEAD
       runBtn.addEventListener("click", async ()=>{
         const track = (trackInput?.value||"").trim();
         const raceNo = (raceInput?.value||"").trim();
@@ -374,78 +254,13 @@
             if(data?.hits){
               const hitText=[ data.hits.winHit?"Win":null, data.hits.placeHit?"Place":null, data.hits.showHit?"Show":null ].filter(Boolean).join(", ");
               if(hitText) lines.push(`Hits: ${hitText}`);
-=======
-      runBtn.addEventListener("click", async () => {
-        const track = ((trackInput && trackInput.value) || "").trim();
-        const raceNo = ((raceInput && raceInput.value) || "").trim();
-        const date = ((dateInput && dateInput.value) || "").trim() || todayISO();
-
-        if (warnTrack) warnTrack.style.display = track ? "none" : "";
-        if (!track) { try { trackInput && trackInput.focus(); } catch {} return; }
-
-        if (statusEl) { statusEl.textContent = "Running…"; statusEl.style.color = "#cbd5f5"; }
-        if (rawEl) rawEl.textContent = "";
-        if (summaryEl) summaryEl.textContent = "Working…";
-        if (warnRace) warnRace.style.display = "none";
-        host.__flvLast = { top: null, query: "" };
-
-        runBtn.disabled = true;
-        runBtn.textContent = "Running…";
-
-        try {
-          const predicted = readUIPredictions();
-          const resp = await fetch("/api/verify_race", {
-            method: "POST",
-            headers: { "Content-Type": "application/json" },
-            body: JSON.stringify({ track, date, raceNo: raceNo || undefined, predicted })
-          });
-          const data = await resp.json().catch(() => ({}));
-
-          if (statusEl) {
-            statusEl.textContent = resp.ok ? "OK" : `Error ${resp.status}`;
-            statusEl.style.color  = resp.ok ? "#cbd5f5" : "#f87171";
-          }
-          if (rawEl) rawEl.textContent = JSON.stringify(data, null, 2);
-          if (!resp.ok && warnRace && data && typeof data.error === "string" && /raceno/i.test(data.error)) {
-            warnRace.style.display = "";
-          }
-
-          host.__flvLast = { top: (data && data.top) || null, query: (data && data.query) || "" };
-
-          if (sumDetails) sumDetails.open = true;
-          if (summaryEl) {
-            const lines = [];
-            if (data.query) lines.push(`Query: ${data.query}`);
-            const summaryText =
-              data.summary ||
-              (data.top && data.top.title ? `Top Result: ${data.top.title}${data.top.link ? `\n${data.top.link}` : ""}` : "") ||
-              (data.error ? `Server message: ${data.error}` : "");
-            if (summaryText) lines.push(summaryText);
-            if (data.outcome && (data.outcome.win || data.outcome.place || data.outcome.show)) {
-              lines.push(`Outcome: ${[data.outcome.win, data.outcome.place, data.outcome.show].filter(Boolean).join(" / ")}`);
-            }
-            if (data.hits) {
-              const hitText = [
-                data.hits.winHit ? "Win" : null,
-                data.hits.placeHit ? "Place" : null,
-                data.hits.showHit ? "Show" : null
-              ].filter(Boolean).join(", ");
-              if (hitText) lines.push(`Hits: ${hitText}`);
->>>>>>> 9f1aceb6
             }
             if(!lines.length && data?.error) lines.push(`Error: ${data.error}`);
             summaryEl.textContent = lines.join("\n") || "No summary returned.";
           }
-<<<<<<< HEAD
         }catch(error){
           statusEl && (statusEl.textContent = "Error", statusEl.style.color = "#f87171");
           rawEl && (rawEl.textContent = String(error?.message || error || "Unknown error"));
-=======
-        } catch (error) {
-          if (statusEl) { statusEl.textContent = "Error"; statusEl.style.color = "#f87171"; }
-          if (rawEl) rawEl.textContent = String((error && error.message) || error || "Unknown error");
-          if (summaryEl) summaryEl.textContent = "Request failed. See Raw for details.";
->>>>>>> 9f1aceb6
           console.error(error);
         }finally{
           runBtn.disabled = false; runBtn.textContent = defaultLabel;
@@ -458,20 +273,14 @@
     qs("#flv-open-top", host)?.addEventListener("click", ()=>{
       try{ const u = host.__flvLast?.top?.link; if(u) window.open(u,"_blank","noopener"); }catch{}
     });
-<<<<<<< HEAD
     qs("#flv-open-google", host)?.addEventListener("click", ()=>{
       try{ const q = host.__flvLast?.query || ""; window.open("https://www.google.com/search?q="+encodeURIComponent(q),"_blank","noopener"); }catch{}
-=======
-    qs("#flv-open-google", host)?.addEventListener("click", () => {
-      try { const last = host.__flvLast || {}; const q = last.query || ""; const u = "https://www.google.com/search?q=" + encodeURIComponent(q); window.open(u, "_blank", "noopener"); } catch {}
->>>>>>> 9f1aceb6
     });
 
     host.__flvUpdateGZ = () => updateGreenZoneToday(host);
     return host;
   }
 
-<<<<<<< HEAD
   function prefill(host,ctx){
     const saved=readCtx();
     const trackVal=(ctx?.track)||(currentTrack())||(saved.track)||"";
@@ -508,49 +317,6 @@
         const r = (raceInput?.value||"").trim() || currentRaceNo() || "";
         const dayKey = todayISO();
         const key = `fl:snap:${dayKey}:${t}:${r||"nr"}`;
-=======
-  function prefill(host, ctx) {
-    const topTrack = getTopTrack();
-    const topRace  = getTopRace();
-    const saved    = readCtx();
-
-    const trackVal = (ctx && ctx.track)  || (topTrack && topTrack.value) || saved.track  || "";
-    const raceVal  = (ctx && ctx.raceNo) || (topRace  && topRace.value)  || saved.raceNo || "";
-    const dateVal  = todayISO();
-
-    const trackInput = qs("#flv-track", host);
-    const raceInput  = qs("#flv-race",  host);
-    const dateInput  = qs("#flv-date",  host);
-
-    if (trackInput) trackInput.value = trackVal;
-    if (raceInput)  raceInput.value  = raceVal || "";
-    if (dateInput)  dateInput.value  = dateVal;
-
-    host.__flvLast = { top: null, query: "" };
-
-    const statusEl   = qs("#flv-status",   host);
-    const sumDetails = qs("#flv-sum",      host);
-    const summaryEl  = qs("#flv-sum-body", host);
-    const rawEl      = qs("#flv-raw-body", host);
-    const warnTrack  = qs("#flv-track-warn", host);
-    const warnRace   = qs("#flv-race-warn",  host);
-
-    if (statusEl)   { statusEl.textContent = "Idle"; statusEl.style.color = "#cbd5f5"; }
-    if (sumDetails) sumDetails.open = true;
-    if (summaryEl)  summaryEl.textContent = "No summary returned.";
-    if (rawEl)      rawEl.textContent = "—";
-    if (warnTrack)  warnTrack.style.display = trackVal ? "none" : "";
-    if (warnRace)   warnRace.style.display  = "none";
-
-    (function pushImmediateSnapshot() {
-      try {
-        const picks = readUIPredictions();
-        const track = trackVal || currentTrack();
-        if (!track) return;
-        const raceNow = (raceInput && raceInput.value && raceInput.value.trim()) || currentRaceNo() || "";
-        const dayKey = todayISO();
-        const key = `fl:snap:${dayKey}:${track}:${raceNow || "nr"}`;
->>>>>>> 9f1aceb6
         const payload = {
           ts: Date.now(), date: dayKey, track: t, raceNo: r,
           signals: { confidence: null, top3Mass: null, gap12: 0, gap23: 0 },
@@ -570,9 +336,5 @@
     try{qs("#flv-track",host).focus();}catch{}
   }
 
-<<<<<<< HEAD
   window.__FL_OPEN_VERIFY_MODAL__=open;
-=======
-  window.__FL_OPEN_VERIFY_MODAL__ = open;
->>>>>>> 9f1aceb6
 })();
