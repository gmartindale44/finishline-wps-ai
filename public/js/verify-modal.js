/* public/js/verify-modal.js — GreenZone Lab v2 (verify wiring fixed) */

(function () {
  "use strict";

  if (typeof window === "undefined" || typeof document === "undefined") return;

  // ---- Global opener stub (registered immediately) ----
  function openVerifyModal(ctx) {
    if (typeof window.__FL_VERIFY_MODAL_OPEN_IMPL__ === "function") {
      return window.__FL_VERIFY_MODAL_OPEN_IMPL__(ctx);
    }
    console.warn(
      "[verify-modal] openVerifyModal called before implementation ready",
      ctx
    );
  }

  // Register stub BEFORE any early returns so the global always exists
  window.__FL_OPEN_VERIFY_MODAL__ = openVerifyModal;

  // Guard to prevent double DOM initialization
  if (window.__FL_VERIFY_MODAL_INIT__) {
    // DOM already initialized; global is already registered above
    return;
  }
  window.__FL_VERIFY_MODAL_INIT__ = true;
  if (window.__flVerifyDebug === undefined) window.__flVerifyDebug = false;

  const qs = (selector, root = document) => root.querySelector(selector);

  const todayISO = () => {
    const d = new Date();
    const y = d.getFullYear();
    const m = String(d.getMonth() + 1).padStart(2, "0");
    const dd = String(d.getDate()).padStart(2, "0");
    return `${y}-${m}-${dd}`;
  };

  function readUIPredictions() {
    try {
      const scope =
        document.querySelector(
          '[data-panel="predictions"], .predictions-panel'
        ) || document;
      const picks = { win: "", place: "", show: "" };

      const cards = Array.from(
        scope.querySelectorAll(".prediction-card, [data-pick]")
      );
      if (cards.length >= 3) {
        const names = cards.slice(0, 3).map((card) => {
          const el = card.querySelector(
            "[data-name], .title, .name, b, strong"
          );
          return ((el && el.textContent) || "").trim();
        });
        picks.win = names[0] || "";
        picks.place = names[1] || "";
        picks.show = names[2] || "";
        return picks;
      }

      const fetchText = (selector) =>
        (scope.querySelector(selector)?.textContent || "").trim();
      picks.win = fetchText("[data-pick='win'], .pick-win b, .emoji-win~b");
      picks.place = fetchText(
        "[data-pick='place'], .pick-place b, .emoji-place~b"
      );
      picks.show = fetchText(
        "[data-pick='show'], .pick-show b, .emoji-show~b"
      );
      return picks;
    } catch {
      return { win: "", place: "", show: "" };
    }
  }

  function readCtx() {
    try {
      const raw = sessionStorage.getItem("fl:verify:ctx");
      if (raw) return JSON.parse(raw);
    } catch {
      /* ignore */
    }
    return {};
  }

  const getTopTrack = () =>
    qs("input[placeholder*='track' i]") ||
    qs("input[id*='track' i]") ||
    qs("input[name*='track' i]");

  const getTopRace = () =>
    qs("input[placeholder*='race' i]") ||
    qs("input[id*='race' i]") ||
    qs("input[name*='race' i]");

  const currentTrack = () => (getTopTrack()?.value || "").trim();
  const currentRaceNo = () => (getTopRace()?.value || "").trim();

  function pushSnapshot(track, raceNo, picks) {
    try {
      if (!track) return;
      const r = raceNo || "nr";
      const dayKey = todayISO();
      const key = `fl:snap:${dayKey}:${track}:${r}`;
      const payload = {
        ts: Date.now(),
        date: dayKey,
        track,
        raceNo: raceNo || "",
        signals: {
          confidence: null,
          top3Mass: null,
          gap12: 0,
          gap23: 0,
        },
        picks,
      };
      sessionStorage.setItem(key, JSON.stringify(payload));
    } catch {
      /* ignore snapshot errors */
    }
  }

  function renderSummary(summaryEl, data) {
    if (!summaryEl) return;
    if (!data) data = {};

    const lines = [];

    // Always show date if present
    if (data.date) {
      lines.push(`Using date: ${data.date}`);
    }

    // Show error info first if present
    if (data.error) {
      lines.push(`Error: ${data.error}`);
    }
    if (data.details && data.details !== data.error) {
      lines.push(`Details: ${data.details}`);
    }
    if (data.step) {
      lines.push(`Step: ${data.step}`);
    }

    // Show query if present
    if (data.query) {
      lines.push(`Query: ${data.query}`);
    }

    // Show top result if present (with safe checks) - BEFORE outcome
    if (data.top && typeof data.top === "object" && data.top.title) {
      lines.push(
        `Top Result: ${data.top.title}${
          data.top.link ? `\n${data.top.link}` : ""
        }`
      );
    } else if (data.link) {
      lines.push(`Link: ${data.link}`);
    }

    // Outcome: use results from chart data (win, place, show)
<<<<<<< HEAD
    // results holds the chart outcome, predicted holds the model's picks
    const results = data.results || data.outcome || {}; // Fallback to outcome for backward compatibility
    const win = results.win || "";
    const place = results.place || "";
    const show = results.show || "";
=======
    // Safely handle both new results object and legacy outcome object
    const outcome = data.outcome || data.results || {};
    const { win = "", place = "", show = "" } = outcome;
>>>>>>> b676b9d6

    let outcomeText = "(none)";
    const parts = [];
    if (win) parts.push(`Win ${win}`);
    if (place) parts.push(`Place ${place}`);
    if (show) parts.push(`Show ${show}`);

    if (parts.length) {
<<<<<<< HEAD
      lines.push(`Outcome: ${parts.join(" • ")}`);
    } else {
      lines.push("Outcome: (none)");
    }

    // Show hits if present (with safe checks) - always show
    if (data.hits && typeof data.hits === "object") {
      const hitParts = [];
      if (data.hits.winHit) hitParts.push("Win");
      if (data.hits.placeHit) hitParts.push("Place");
      if (data.hits.showHit) hitParts.push("Show");
      lines.push(
        hitParts.length ? `Hits: ${hitParts.join(", ")}` : "Hits: (none)"
      );
    }

    // Show summary text if present
    if (data.summary && typeof data.summary === "string") {
      lines.push(data.summary);
    }

    // Fallback if absolutely nothing meaningful
=======
      outcomeText = parts.join(" • ");
    }

    lines.push(`Outcome: ${outcomeText}`);

    // Safety fallback: if somehow no lines were added
>>>>>>> b676b9d6
    if (!lines.length) {
      lines.push("No summary returned.");
    }

    summaryEl.textContent = lines.join("\n");
  }

  function renderGreenZone(host, payload) {
    const tableWrap = qs("#flv-gz-table", host);
    const msgEl = qs("#flv-gz-message", host);
    const debugEl = qs("#flv-gz-json", host);

    if (!tableWrap || !msgEl || !debugEl) return;

    const suggestions = Array.isArray(payload?.suggestions)
      ? payload.suggestions
      : [];
    const hasError = payload && payload.error;

    try {
      debugEl.textContent = JSON.stringify(payload ?? {}, null, 2);
    } catch {
      debugEl.textContent = String(payload ?? "");
    }

    if (hasError) {
      msgEl.innerHTML = "GreenZone service error. See debug JSON below.";
      tableWrap.innerHTML = "";
      return;
    }

    if (!suggestions.length) {
      msgEl.innerHTML =
        "Not enough data yet to identify GreenZone races. Capture more verified races to unlock suggestions.";
      tableWrap.innerHTML = "";
      return;
    }

    const rows = suggestions
      .map((sug) => {
        const track = sug.track || "—";
        const race = sug.raceNo ? `#${sug.raceNo}` : "—";
        const score = Number.isFinite(Number(sug.score))
          ? String(Math.round(Number(sug.score)))
          : "—";
        const tier = sug.matchTier || "—";
        const suggested = sug.suggested || "ATB";
        return `
          <tr>
            <td style="padding:6px;border-top:1px solid rgba(255,255,255,.12)">${track}</td>
            <td style="padding:6px;border-top:1px solid rgba(255,255,255,.12)">${race}</td>
            <td style="padding:6px;border-top:1px solid rgba(255,255,255,.12)">${score}</td>
            <td style="padding:6px;border-top:1px solid rgba(255,255,255,.12)">${tier}</td>
            <td style="padding:6px;border-top:1px solid rgba(255,255,255,.12)">${suggested}</td>
          </tr>`;
      })
      .join("");

    tableWrap.innerHTML = `
      <table style="width:100%;border-collapse:collapse;font:12px system-ui">
        <thead>
          <tr>
            <th style="text-align:left;padding:6px;opacity:.8">Track</th>
            <th style="text-align:left;padding:6px;opacity:.8">Race</th>
            <th style="text-align:left;padding:6px;opacity:.8">Score</th>
            <th style="text-align:left;padding:6px;opacity:.8">Match Tier</th>
            <th style="text-align:left;padding:6px;opacity:.8">Suggested</th>
          </tr>
        </thead>
        <tbody>${rows}</tbody>
      </table>
    `;

    const counts = suggestions.reduce(
      (acc, sug) => {
        const key = sug.suggested || "Other";
        acc[key] = (acc[key] || 0) + 1;
        return acc;
      },
      {}
    );

    const summaryText = Object.entries(counts)
      .map(([label, count]) => `${label} ${count}`)
      .join(" • ");

    msgEl.innerHTML = `<b>Suggested Bets (Today):</b> ${summaryText}`;
  }

  async function refreshGreenZone(host) {
    const msgEl = qs("#flv-gz-message", host);
    if (msgEl) msgEl.textContent = "Loading…";

    try {
      const res = await fetch("/api/greenzone_today", { method: "GET" });
      if (!res.ok) {
        const status = res.status;
        throw Object.assign(new Error(`HTTP ${status}`), { status });
      }
      const json = await res.json().catch(() => ({}));
      renderGreenZone(host, json);
    } catch (error) {
      if (window.__flVerifyDebug) {
        console.error("[Verify Modal] GreenZone fetch failed", error);
      }
      const errPayload = {
        suggestions: [],
        error: error?.message || "Request failed",
      };
      if (typeof error?.status !== "undefined") {
        errPayload.status = error.status;
      }
      renderGreenZone(host, errPayload);
    }
  }

  function buildModal() {
    let host = qs("#fl-verify-modal-host");
    if (host) return host;

    host = document.createElement("div");
    host.id = "fl-verify-modal-host";
    host.style.cssText =
      "position:fixed;inset:0;z-index:2147483646;display:none;align-items:center;justify-content:center;background:rgba(0,0,0,.55);";

    const card = document.createElement("div");
    card.className = "flv-card";
    card.setAttribute("role", "dialog");
    card.setAttribute("aria-modal", "true");
    card.setAttribute("data-build", "datefix-final3");
    card.style.cssText =
      "width:min(880px,96vw);max-height:90vh;overflow:auto;border-radius:16px;border:1px solid rgba(255,255,255,.12);background:rgba(23,23,28,.96);backdrop-filter:blur(6px);padding:18px;";

    host.appendChild(card);

    // Header row
    const headerRow = document.createElement("div");
    headerRow.style.cssText =
      "display:flex;align-items:center;justify-content:space-between;margin-bottom:10px;";

    const title = document.createElement("h3");
    title.style.margin = "0";
    title.style.font = "600 20px/1.2 system-ui";
    title.textContent = "Verify Race ";

    const buildTag = document.createElement("span");
    buildTag.style.cssText = "font-size:11px;opacity:.5;margin-left:8px;";
    buildTag.textContent = "Build: datefix-final3";
    title.appendChild(buildTag);

    const closeBtn = document.createElement("button");
    closeBtn.id = "flv-close";
    closeBtn.textContent = "✕";
    closeBtn.style.cssText =
      "border:none;background:transparent;color:inherit;font:600 16px;opacity:.8;cursor:pointer";

    headerRow.appendChild(title);
    headerRow.appendChild(closeBtn);
    card.appendChild(headerRow);

    // === Track + Race row ===
    const row1 = document.createElement("div");
    row1.className = "flv-row";
    row1.style.cssText = "margin-bottom:14px;";

    const grid1 = document.createElement("div");
    grid1.style.cssText =
      "display:grid;grid-template-columns:minmax(0,1.5fr) minmax(0,0.7fr);gap:10px;";

    // Track
    const trackWrap = document.createElement("div");
    const trackLabel = document.createElement("label");
    trackLabel.style.display = "block";

    const trackTitle = document.createElement("div");
    trackTitle.style.cssText = "margin-bottom:6px;opacity:.9;";
    trackTitle.innerHTML = 'Track <span style="color:#ffcc00">*</span>';

    const trackInput = document.createElement("input");
    trackInput.id = "flv-track";
    trackInput.type = "text";
    trackInput.placeholder = "Track";
    trackInput.style.cssText =
      "width:100%;padding:10px;border-radius:10px;border:1px solid rgba(255,255,255,.28);background:rgba(17,17,23,1);color:inherit";

    trackLabel.appendChild(trackTitle);
    trackLabel.appendChild(trackInput);
    trackWrap.appendChild(trackLabel);

    const trackWarn = document.createElement("small");
    trackWarn.id = "flv-track-warn";
    trackWarn.style.cssText = "display:none;color:#ffcc00;";
    trackWarn.textContent = "Track is required.";
    trackWrap.appendChild(trackWarn);

    grid1.appendChild(trackWrap);

    // Race #
    const raceWrap = document.createElement("div");
    const raceLabel = document.createElement("label");
    raceLabel.style.display = "block";

    const raceTitle = document.createElement("div");
    raceTitle.style.cssText = "margin-bottom:6px;opacity:.9;";
    raceTitle.textContent = "Race #";

    const raceInput = document.createElement("input");
    raceInput.id = "flv-race";
    raceInput.type = "text";
    raceInput.placeholder = "e.g. 6";
    raceInput.style.cssText =
      "width:100%;padding:10px;border-radius:10px;border:1px solid rgba(255,255,255,.28);background:rgba(17,17,23,1);color:inherit";

    raceLabel.appendChild(raceTitle);
    raceLabel.appendChild(raceInput);
    raceWrap.appendChild(raceLabel);

    const raceWarn = document.createElement("small");
    raceWarn.id = "flv-race-warn";
    raceWarn.style.cssText = "display:none;color:#ffcc00;";
    raceWarn.textContent =
      "Server asked for a Race # — please add one.";
    raceWrap.appendChild(raceWarn);

    grid1.appendChild(raceWrap);
    row1.appendChild(grid1);
    card.appendChild(row1);

    // === Date row (full width) ===
    const row2 = document.createElement("div");
    row2.className = "flv-row";
    row2.style.cssText = "margin-bottom:16px;";

    const dateWrap = document.createElement("div");
    const dateLabel = document.createElement("label");
    dateLabel.style.display = "block";

    const dateTitle = document.createElement("div");
    dateTitle.style.cssText = "margin-bottom:6px;opacity:.9;";
    dateTitle.textContent = "Date";

    const dateInput = document.createElement("input");
    dateInput.id = "flv-date";
    dateInput.type = "date";
    dateInput.style.cssText =
      "width:100%;padding:10px;border-radius:10px;border:1px solid rgba(255,255,255,.28);background:rgba(17,17,23,1);color:inherit";

    dateLabel.appendChild(dateTitle);
    dateLabel.appendChild(dateInput);
    dateWrap.appendChild(dateLabel);
    row2.appendChild(dateWrap);
    card.appendChild(row2);

    // Status
    const statusEl = document.createElement("div");
    statusEl.id = "flv-status";
    statusEl.style.cssText =
      "font:600 12px/1.2 system-ui;opacity:.85;margin-bottom:10px;";
    statusEl.textContent = "Idle";
    card.appendChild(statusEl);

    // Buttons row
    const buttonsRow = document.createElement("div");
    buttonsRow.style.cssText =
      "display:flex;gap:10px;align-items:center;margin:14px 0;flex-wrap:wrap;";

    const runBtn = document.createElement("button");
    runBtn.id = "flv-run";
    runBtn.textContent = "Verify Now";
    runBtn.style.cssText =
      "padding:10px 18px;border-radius:12px;border:none;background:#6b46c1;color:#fff;font-weight:700;cursor:pointer";

    const openTopBtn = document.createElement("button");
    openTopBtn.id = "flv-open-top";
    openTopBtn.textContent = "Open Top Result";
    openTopBtn.style.cssText =
      "padding:10px 14px;border-radius:12px;border:1px solid rgba(255,255,255,.18);background:transparent;color:inherit;cursor:pointer";

    const openGoogleBtn = document.createElement("button");
    openGoogleBtn.id = "flv-open-google";
    openGoogleBtn.textContent = "Open Google (debug)";
    openGoogleBtn.style.cssText =
      "padding:10px 14px;border-radius:12px;border:1px solid rgba(255,255,255,.18);background:transparent;color:inherit;cursor:pointer";

    const helpText = document.createElement("small");
    helpText.style.opacity = ".75";
    helpText.textContent = "Race # helps context.";

    buttonsRow.appendChild(runBtn);
    buttonsRow.appendChild(openTopBtn);
    buttonsRow.appendChild(openGoogleBtn);
    buttonsRow.appendChild(helpText);
    card.appendChild(buttonsRow);

    // Summary details
    const summaryDetails = document.createElement("details");
    summaryDetails.id = "flv-sum";
    summaryDetails.open = true;

    const summarySummary = document.createElement("summary");
    summarySummary.style.cssText = "cursor:pointer;opacity:.9;";
    summarySummary.textContent = "Summary";

    const summaryBody = document.createElement("pre");
    summaryBody.id = "flv-sum-body";
    summaryBody.style.cssText =
      "white-space:pre-wrap;margin-top:8px;max-height:240px;overflow:auto;padding:12px;border-radius:12px;border:1px solid rgba(255,255,255,.12);background:rgba(255,255,255,.05);font:12px/1.5 ui-monospace, Menlo, Consolas;";
    summaryBody.textContent = "No summary returned.";

    summaryDetails.appendChild(summarySummary);
    summaryDetails.appendChild(summaryBody);
    card.appendChild(summaryDetails);

    // GreenZone details
    const gzDetails = document.createElement("details");
    gzDetails.id = "flv-gz-details";
    gzDetails.style.cssText = "margin-top:14px;";

    const gzSummary = document.createElement("summary");
    gzSummary.style.cssText = "cursor:pointer;opacity:.9;";
    gzSummary.textContent = "GreenZone Data";

    const gzWrap = document.createElement("div");
    gzWrap.id = "flv-gz-wrap";
    gzWrap.style.cssText = "margin-top:10px;";

    const gzMessage = document.createElement("div");
    gzMessage.id = "flv-gz-message";
    gzMessage.style.cssText = "font:12px/1.4 system-ui;opacity:.8;";
    gzMessage.textContent = "Loading…";

    const gzTable = document.createElement("div");
    gzTable.id = "flv-gz-table";
    gzTable.style.cssText = "margin-top:10px;";

    const gzDebugLabel = document.createElement("div");
    gzDebugLabel.style.cssText = "margin-top:10px;opacity:.55;font-size:11px;";
    gzDebugLabel.textContent = "Debug JSON (latest suggestions)";

    const gzJson = document.createElement("pre");
    gzJson.id = "flv-gz-json";
    gzJson.style.cssText =
      "white-space:pre-wrap;margin-top:6px;max-height:220px;overflow:auto;padding:10px;border-radius:10px;border:1px solid rgba(255,255,255,.12);background:rgba(0,0,0,.4);font:11px/1.5 ui-monospace, Menlo, Consolas;";
    gzJson.textContent = "[]";

    gzWrap.appendChild(gzMessage);
    gzWrap.appendChild(gzTable);
    gzWrap.appendChild(gzDebugLabel);
    gzWrap.appendChild(gzJson);
    gzDetails.appendChild(gzSummary);
    gzDetails.appendChild(gzWrap);
    card.appendChild(gzDetails);

    document.body.appendChild(host);
    host.__flvLast = { top: null, query: "" };

    // Wire up controls
    qs("#flv-close", host)?.addEventListener("click", () => {
      host.style.display = "none";
    });

    const runBtnEl = qs("#flv-run", host);
    const statusNode = qs("#flv-status", host);
    const summaryEl = qs("#flv-sum-body", host);
    const warnTrackEl = qs("#flv-track-warn", host);
    const warnRaceEl = qs("#flv-race-warn", host);
    const trackInputEl = qs("#flv-track", host);
    const raceInputEl = qs("#flv-race", host);
    const dateInputEl = qs("#flv-date", host);

    if (dateInputEl && !dateInputEl.value) {
      dateInputEl.value = todayISO();
    }

    try {
      console.info(
        "[verify-modal] mounted build=datefix-final3 dateInput=",
        dateInputEl && dateInputEl.type
      );
    } catch {
      /* ignore logging failures */
    }

    if (runBtnEl) {
      const defaultLabel = runBtnEl.textContent || "Verify Now";
      runBtnEl.addEventListener("click", async () => {
        const track = (trackInputEl?.value || "").trim();
        const raceNo =
          (raceInputEl && raceInputEl.value
            ? raceInputEl.value.trim()
            : "") || null;
        const rawDate =
          dateInputEl && dateInputEl.value ? dateInputEl.value : null;
        const date = rawDate || todayISO();

        if (warnTrackEl) warnTrackEl.style.display = track ? "none" : "";
        if (!track) {
          try {
            trackInputEl?.focus();
          } catch {
            /* ignore */
          }
          return;
        }
        if (warnRaceEl) warnRaceEl.style.display = "none";

        const requestInfo = { track, raceNo: raceNo || null, date };

        if (statusNode) {
          statusNode.textContent = "Running…";
          statusNode.style.color = "#cbd5f5";
        }
        if (summaryEl) summaryEl.textContent = "Working…";
        runBtnEl.disabled = true;
        runBtnEl.textContent = "Running…";
        host.__flvLast = { top: null, query: "" };

        pushSnapshot(track, raceNo, readUIPredictions());

        try {
          const predicted = readUIPredictions();
          const resp = await fetch("/api/verify_race", {
            method: "POST",
            headers: { "Content-Type": "application/json" },
            body: JSON.stringify({
              track,
              date,
              raceNo: raceNo || undefined,
              predicted,
            }),
          });
          const data = await resp.json().catch(() => ({}));

          // Build summary payload with date and error info
          const baseSummary = {};
          if (date) {
            baseSummary.date = date;
          }

          const summaryPayload = resp.ok
            ? { ...baseSummary, ...data }
            : {
                ...baseSummary,
                ...data,
                error:
                  data && data.error
                    ? data.error
                    : `Request failed (${resp.status})`,
                details:
                  data && (data.details || data.message)
                    ? data.details || data.message
                    : null,
                step: data && data.step ? data.step : "verify_race",
              };

          if (statusNode) {
            statusNode.textContent = resp.ok
              ? "OK"
              : `Error ${resp.status}`;
            statusNode.style.color = resp.ok ? "#cbd5f5" : "#f87171";
          }

          host.__flvLast = {
            top: data?.top || null,
            query: data?.query || "",
          };

          renderSummary(summaryEl, summaryPayload);

          const debugEl = qs("#flv-gz-json", host);
          if (debugEl) {
            try {
              const existing = JSON.parse(debugEl.textContent || "[]");
              const arr = Array.isArray(existing) ? existing : [];
              arr.unshift({ request: requestInfo, response: data });
              debugEl.textContent = JSON.stringify(arr.slice(0, 5), null, 2);
            } catch {
              debugEl.textContent = JSON.stringify(
                [{ request: requestInfo, response: data }],
                null,
                2
              );
            }
          }
        } catch (error) {
          if (statusNode) {
            statusNode.textContent = "Error";
            statusNode.style.color = "#f87171";
          }
          renderSummary(summaryEl, {
            date,
            error: "Request failed",
            details: error && (error.message || String(error)),
            step: "verify_race_fetch",
          });
          if (window.__flVerifyDebug) {
            console.error("[Verify Modal] request failed", error);
          }
        } finally {
          runBtnEl.disabled = false;
          runBtnEl.textContent = defaultLabel;
          refreshGreenZone(host);
          try {
            fetch("/api/verify_backfill", { method: "POST" }).catch(() => {});
          } catch {
            /* ignore background errors */
          }
        }
      });
    }

    qs("#flv-open-top", host)?.addEventListener("click", () => {
      try {
        const url = host.__flvLast?.top?.link;
        if (url) window.open(url, "_blank", "noopener");
      } catch {
        /* ignore */
      }
    });

    qs("#flv-open-google", host)?.addEventListener("click", () => {
      try {
        const query = host.__flvLast?.query || "";
        if (query) {
          const url = `https://www.google.com/search?q=${encodeURIComponent(
            query
          )}`;
          window.open(url, "_blank", "noopener");
        }
      } catch {
        /* ignore */
      }
    });

    host.__flvRefreshGreenZone = () => refreshGreenZone(host);

    return host;
  }

  function prefill(host, ctx) {
    const saved = readCtx();
    const trackVal = ctx?.track || currentTrack() || saved.track || "";
    const raceVal = ctx?.raceNo || currentRaceNo() || saved.raceNo || "";
    const dateVal = ctx?.date || saved.date || todayISO();

    const trackInput = qs("#flv-track", host);
    const raceInput = qs("#flv-race", host);
    const dateInput = qs("#flv-date", host);
    const statusEl = qs("#flv-status", host);
    const summaryEl = qs("#flv-sum-body", host);
    const warnTrack = qs("#flv-track-warn", host);
    const warnRace = qs("#flv-race-warn", host);

    if (trackInput) {
      trackInput.value = trackVal || "";
    }
    if (raceInput) {
      raceInput.value = raceVal || "";
    }
    if (dateInput && !dateInput.value) {
      dateInput.value = dateVal || todayISO();
    }
    if (statusEl) {
      statusEl.textContent = "Idle";
      statusEl.style.color = "#cbd5f5";
    }
    if (summaryEl) summaryEl.textContent = "No summary returned.";
    if (warnTrack) warnTrack.style.display = trackVal ? "none" : "";
    if (warnRace) warnRace.style.display = "none";

    pushSnapshot(
      trackVal || currentTrack(),
      raceVal || currentRaceNo(),
      readUIPredictions()
    );

    if (typeof host.__flvRefreshGreenZone === "function") {
      host.__flvRefreshGreenZone();
    }
  }

  // Implementation function (stored separately so the wrapper can call it)
  function openVerifyModalImpl(ctx) {
    const host = buildModal();
    prefill(host, ctx || {});
    host.style.display = "flex";
    try {
      qs("#flv-track", host)?.focus();
    } catch {
      /* ignore */
    }
  }

  // Store the implementation so the wrapper function can use it
  window.__FL_VERIFY_MODAL_OPEN_IMPL__ = openVerifyModalImpl;

  // Update the global to point directly to the implementation now that it's ready
  window.__FL_OPEN_VERIFY_MODAL__ = openVerifyModalImpl;

  // Debug log to confirm registration
  if (window.__flVerifyDebug) {
    try {
      console.log("[verify-modal] registered window.__FL_OPEN_VERIFY_MODAL__");
    } catch (_) {}
  }
})();<|MERGE_RESOLUTION|>--- conflicted
+++ resolved
@@ -163,17 +163,11 @@
     }
 
     // Outcome: use results from chart data (win, place, show)
-<<<<<<< HEAD
     // results holds the chart outcome, predicted holds the model's picks
     const results = data.results || data.outcome || {}; // Fallback to outcome for backward compatibility
     const win = results.win || "";
     const place = results.place || "";
     const show = results.show || "";
-=======
-    // Safely handle both new results object and legacy outcome object
-    const outcome = data.outcome || data.results || {};
-    const { win = "", place = "", show = "" } = outcome;
->>>>>>> b676b9d6
 
     let outcomeText = "(none)";
     const parts = [];
@@ -182,7 +176,6 @@
     if (show) parts.push(`Show ${show}`);
 
     if (parts.length) {
-<<<<<<< HEAD
       lines.push(`Outcome: ${parts.join(" • ")}`);
     } else {
       lines.push("Outcome: (none)");
@@ -205,14 +198,6 @@
     }
 
     // Fallback if absolutely nothing meaningful
-=======
-      outcomeText = parts.join(" • ");
-    }
-
-    lines.push(`Outcome: ${outcomeText}`);
-
-    // Safety fallback: if somehow no lines were added
->>>>>>> b676b9d6
     if (!lines.length) {
       lines.push("No summary returned.");
     }
