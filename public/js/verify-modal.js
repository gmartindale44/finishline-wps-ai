;(function(){
  if(typeof window==="undefined"||typeof document==="undefined") return;
  if(window.__FL_VERIFY_MODAL__) return; window.__FL_VERIFY_MODAL__=true;
  if(window.__flVerifyDebug===undefined) window.__flVerifyDebug=false;

  const qs=(s,r=document)=>r.querySelector(s);

  function todayISO(){
    const d=new Date();
    const y=d.getFullYear();
    const m=String(d.getMonth()+1).padStart(2,"0");
    const dd=String(d.getDate()).padStart(2,"0");
    return `${y}-${m}-${dd}`;
  }

  function readUIPredictions(){
    try{
      const scope=document.querySelector('[data-panel="predictions"], .predictions-panel')||document;
      const picks={ win:"", place:"", show:"" };
      const cards=Array.from(scope.querySelectorAll('.prediction-card, [data-pick]')).filter(Boolean);
      if(cards.length>=3){
        const names=cards.slice(0,3).map(card=>{
          const el=card.querySelector('[data-name], .title, .name, b, strong');
          return (el&&el.textContent||"").trim();
        });
        picks.win = names[0]||"";
        picks.place = names[1]||"";
        picks.show = names[2]||"";
        return picks;
      }
      const getPick=(selector)=>{
        const el=scope.querySelector(selector);
        return el ? (el.textContent||"").trim() : "";
      };
      picks.win = getPick("[data-pick='win'], .pick-win b, .emoji-win~b");
      picks.place = getPick("[data-pick='place'], .pick-place b, .emoji-place~b");
      picks.show = getPick("[data-pick='show'], .pick-show b, .emoji-show~b");
      return picks;
    }catch{
      return { win:"", place:"", show:"" };
    }
  }

  function readCtx(){
    try{const s=sessionStorage.getItem("fl:verify:ctx"); if(s) return JSON.parse(s);}catch{}
    return {};
  }
  function getTopTrack(){return qs("input[placeholder*='track' i]")||qs("input[id*='track' i]")||qs("input[name*='track' i]");}
  function getTopRace(){return qs("input[placeholder*='race' i]")||qs("input[id*='race' i]")||qs("input[name*='race' i]");}
  function currentTrack(){
    const input = getTopTrack();
    if(input && typeof input.value==="string" && input.value.trim()) return input.value.trim();
    return "";
  }
  function currentRaceNo(){
    const input = getTopRace();
    if(input && typeof input.value==="string" && input.value.trim()) return input.value.trim();
    return "";
  }

  function scoreGZ(sig){
    const c=sig&&sig.confidence||0;
    const m=sig&&sig.top3Mass||0;
    const g12=sig&&sig.gap12||0;
    const g23=sig&&sig.gap23||0;
    const score=Math.min(100, 0.45*c + 0.35*m + 8*g12 + 5*g23);
    let suggested="ATB";
    if(c>=78 && g12>=2) suggested="WinOnly";
    else if(m>=55 && (g12+g23)>=3.5) suggested="TrifectaBox";
    else if(m>=52) suggested="ExactaBox";
    const tier = score>=72 ? "Green" : score>=58 ? "Yellow" : "Red";
    return { score:Math.round(score), tier, suggested };
  }

  function ensureGreenZoneSection(host){
    let wrap = qs("#flv-gz-today", host);
    if(wrap) return wrap;
    wrap = document.createElement("div");
    wrap.id = "flv-gz-today";
    wrap.style.cssText = "margin-top:12px;border:1px solid rgba(255,255,255,.12);border-radius:12px;padding:12px;background:rgba(255,255,255,.03)";
    wrap.innerHTML = `
      <div style="font:600 14px system-ui;display:flex;gap:8px;align-items:center">
        <span>🟢 Green-Zone (Today)</span>
        <small style="opacity:.75">Based on your predictions saved today</small>
      </div>
      <div id="gz-today-list" style="margin-top:8px"></div>
      <div id="gz-today-summary" style="margin-top:8px;opacity:.9"></div>
    `;
    const anchor = qs("#flv-raw-details", host)?.parentElement || qs(".flv-card", host) || host;
    anchor.parentElement?.insertBefore(wrap, anchor.nextSibling);
    return wrap;
  }

  function updateGreenZoneToday(host){
    const wrap = ensureGreenZoneSection(host);
    const list = wrap.querySelector("#gz-today-list");
    const summary = wrap.querySelector("#gz-today-summary");
    if(!list || !summary) return;

    const dayKey = todayISO();
    const rows=[];
    try{
      for(let i=0;i<sessionStorage.length;i++){
        const key = sessionStorage.key(i)||"";
        if(!key.startsWith(`fl:snap:${dayKey}:`)) continue;
        try{
          const raw = sessionStorage.getItem(key);
          if(!raw) continue;
          const parsed = JSON.parse(raw);
          if(parsed && parsed.signals) rows.push(parsed);
        }catch{}
      }
    }catch{}

    if(!rows.length){
      list.textContent = "No predictions captured today yet.";
      summary.textContent = "";
      return;
    }

    const scored = rows.map(row=>({
      ...row,
      gz: scoreGZ(row.signals||{})
    })).sort((a,b)=>b.gz.score - a.gz.score);

    const map = { WinOnly:"Win-Only", ATB:"Across The Board", ExactaBox:"Exacta Box", TrifectaBox:"Trifecta Box" };
    const tbl = document.createElement("table");
    tbl.style.cssText="width:100%;border-collapse:collapse;font:12px system-ui";
    tbl.innerHTML = `<thead><tr>
        <th style="text-align:left;padding:6px 4px;opacity:.8">Track</th>
        <th style="text-align:left;padding:6px 4px;opacity:.8">Race</th>
        <th style="text-align:left;padding:6px 4px;opacity:.8">Score</th>
        <th style="text-align:left;padding:6px 4px;opacity:.8">Tier</th>
        <th style="text-align:left;padding:6px 4px;opacity:.8">Suggested</th>
      </tr></thead>
      <tbody>${scored.map(r=>`<tr>
        <td style="padding:4px;border-top:1px solid rgba(255,255,255,.08)">${r.track||"—"}</td>
        <td style="padding:4px;border-top:1px solid rgba(255,255,255,.08)">${r.raceNo||"—"}</td>
        <td style="padding:4px;border-top:1px solid rgba(255,255,255,.08)">${r.gz.score}</td>
        <td style="padding:4px;border-top:1px solid rgba(255,255,255,.08)">${r.gz.tier}</td>
        <td style="padding:4px;border-top:1px solid rgba(255,255,255,.08)">${map[r.gz.suggested]||"ATB"}</td>
      </tr>`).join("")}</tbody>`;

    list.innerHTML="";
    list.appendChild(tbl);

    const counts = { WinOnly:0, ATB:0, ExactaBox:0, TrifectaBox:0 };
    scored.forEach(r=>{ counts[r.gz.suggested] = (counts[r.gz.suggested]||0)+1; });
    summary.innerHTML = `<b>Suggested Bets (Today):</b> Win-Only ${counts.WinOnly||0} • ATB ${counts.ATB||0} • Exacta Box ${counts.ExactaBox||0} • Trifecta Box ${counts.TrifectaBox||0}`;
  }

  function scoreGZ(sig){
    const c=sig&&sig.confidence||0;
    const m=sig&&sig.top3Mass||0;
    const g12=sig&&sig.gap12||0;
    const g23=sig&&sig.gap23||0;
    const score=Math.min(100, 0.45*c + 0.35*m + 8*g12 + 5*g23);
    let suggested="ATB";
    if(c>=78 && g12>=2) suggested="WinOnly";
    else if(m>=55 && (g12+g23)>=3.5) suggested="TrifectaBox";
    else if(m>=52) suggested="ExactaBox";
    const tier = score>=72 ? "Green" : score>=58 ? "Yellow" : "Red";
    return { score:Math.round(score), tier, suggested };
  }

  function ensureGreenZoneSection(host){
    let wrap = qs("#flv-gz-today", host);
    if(wrap) return wrap;
    wrap = document.createElement("div");
    wrap.id = "flv-gz-today";
    wrap.style.cssText = "margin-top:12px;border:1px solid rgba(255,255,255,.12);border-radius:12px;padding:12px;background:rgba(255,255,255,.03)";
    wrap.innerHTML = `
      <div style="font:600 14px system-ui;display:flex;gap:8px;align-items:center">
        <span>🟢 Green-Zone (Today)</span>
        <small style="opacity:.75">Based on your predictions saved today</small>
      </div>
      <div id="gz-today-list" style="margin-top:8px"></div>
      <div id="gz-today-summary" style="margin-top:8px;opacity:.9"></div>
    `;
    const anchor = qs("#flv-raw", host)?.parentElement || qs(".flv-card", host) || host;
    anchor.parentElement?.insertBefore(wrap, anchor.nextSibling);
    return wrap;
  }

  function updateGreenZoneToday(host){
    const wrap = ensureGreenZoneSection(host);
    const list = wrap.querySelector("#gz-today-list");
    const summary = wrap.querySelector("#gz-today-summary");
    if(!list || !summary) return;

    const dayKey = todayISO();
    const rows=[];
    try{
      for(let i=0;i<sessionStorage.length;i++){
        const key = sessionStorage.key(i)||"";
        if(!key.startsWith(`fl:snap:${dayKey}:`)) continue;
        try{
          const raw = sessionStorage.getItem(key);
          if(!raw) continue;
          const parsed = JSON.parse(raw);
          if(parsed && parsed.signals) rows.push(parsed);
        }catch{}
      }
    }catch{}

    if(!rows.length){
      list.textContent = "No predictions captured today yet.";
      summary.textContent = "";
      return;
    }

    const scored = rows.map(row=>({
      ...row,
      gz: scoreGZ(row.signals||{})
    })).sort((a,b)=>b.gz.score - a.gz.score);

    const map = { WinOnly:"Win-Only", ATB:"Across The Board", ExactaBox:"Exacta Box", TrifectaBox:"Trifecta Box" };
    const tbl = document.createElement("table");
    tbl.style.cssText="width:100%;border-collapse:collapse;font:12px system-ui";
    tbl.innerHTML = `<thead><tr>
        <th style="text-align:left;padding:6px 4px;opacity:.8">Track</th>
        <th style="text-align:left;padding:6px 4px;opacity:.8">Race</th>
        <th style="text-align:left;padding:6px 4px;opacity:.8">Score</th>
        <th style="text-align:left;padding:6px 4px;opacity:.8">Tier</th>
        <th style="text-align:left;padding:6px 4px;opacity:.8">Suggested</th>
      </tr></thead>
      <tbody>${scored.map(r=>`<tr>
        <td style="padding:4px;border-top:1px solid rgba(255,255,255,.08)">${r.track||"—"}</td>
        <td style="padding:4px;border-top:1px solid rgba(255,255,255,.08)">${r.raceNo||"—"}</td>
        <td style="padding:4px;border-top:1px solid rgba(255,255,255,.08)">${r.gz.score}</td>
        <td style="padding:4px;border-top:1px solid rgba(255,255,255,.08)">${r.gz.tier}</td>
        <td style="padding:4px;border-top:1px solid rgba(255,255,255,.08)">${map[r.gz.suggested]||"ATB"}</td>
      </tr>`).join("")}</tbody>`;

    list.innerHTML="";
    list.appendChild(tbl);

    const counts = { WinOnly:0, ATB:0, ExactaBox:0, TrifectaBox:0 };
    scored.forEach(r=>{ counts[r.gz.suggested] = (counts[r.gz.suggested]||0)+1; });
    summary.innerHTML = `<b>Suggested Bets (Today):</b> Win-Only ${counts.WinOnly||0} • ATB ${counts.ATB||0} • Exacta Box ${counts.ExactaBox||0} • Trifecta Box ${counts.TrifectaBox||0}`;
  }

  function buildModal(){
    let host=qs("#fl-verify-modal-host");
    if(host) return host;

    host=document.createElement("div");
    host.id="fl-verify-modal-host";
    host.style.cssText="position:fixed;inset:0;z-index:2147483646;display:none;align-items:center;justify-content:center;background:rgba(0,0,0,.5)";
    host.innerHTML=`
      <div role="dialog" aria-modal="true" class="flv-card" style="width:min(880px,96vw);max-height:90vh;overflow:auto;border-radius:16px;border:1px solid rgba(255,255,255,.12);background:rgba(23,23,28,.92);backdrop-filter:blur(6px);padding:18px;">
        <div style="display:flex;align-items:center;justify-content:space-between;margin-bottom:10px;">
          <h3 style="margin:0;font:600 20px/1.2 system-ui">Verify Race</h3>
          <button id="flv-close" style="border:none;background:transparent;color:inherit;font:600 16px;opacity:.8">✕</button>
        </div>

        <div id="flv-status" style="font:600 12px/1.2 system-ui;opacity:.85;margin-bottom:10px">Idle</div>

        <div style="display:grid;gap:10px;margin-bottom:12px;grid-template-columns:1fr 150px;">
          <div>
            <label style="display:block;margin:0 0 6px 0;opacity:.9">Track <span style="color:#ffcc00">*</span></label>
            <input id="flv-track" type="text" placeholder="Track"
                   style="width:100%;padding:10px;border-radius:10px;border:1px solid rgba(255,255,255,.18);background:transparent;color:inherit"/>
            <small id="flv-track-warn" style="display:none;color:#ffcc00">Track is required.</small>
          </div>
          <div>
            <label style="display:block;margin:0 0 6px 0;opacity:.9">Race # (optional)</label>
            <input id="flv-race" type="text" placeholder="e.g. 6"
                   style="width:100%;padding:10px;border-radius:10px;border:1px solid rgba(255,255,255,.18);background:transparent;color:inherit"/>
            <small id="flv-race-warn" style="display:none;color:#ffcc00">Server asked for a Race # — please add one.</small>
          </div>
        </div>

        <div style="display:flex;gap:8px;align-items:center;margin-bottom:12px;flex-wrap:wrap">
          <button id="flv-run" style="padding:10px 14px;border-radius:10px;border:none;background:#6b46c1;color:#fff;font-weight:700">Verify Now</button>
          <button id="flv-open-top" style="padding:10px 12px;border-radius:10px;border:1px solid rgba(255,255,255,.18);background:transparent;color:inherit">Open Top Result</button>
          <button id="flv-open-google" style="padding:10px 12px;border-radius:10px;border:1px solid rgba(255,255,255,.18);background:transparent;color:inherit">Open Google (debug)</button>
          <small style="opacity:.75">Track is required; Race # helps context.</small>
        </div>

        <details id="flv-sum" open>
          <summary style="cursor:pointer;opacity:.9">Summary</summary>
          <pre id="flv-sum-body" style="white-space:pre-wrap;margin-top:8px;max-height:220px;overflow:auto;padding:10px;border-radius:10px;border:1px solid rgba(255,255,255,.12);background:rgba(255,255,255,.04);font:12px/1.5 ui-monospace, Menlo, Consolas">No summary returned.</pre>
        </details>

        <details id="flv-raw-details" style="margin-top:8px">
          <summary style="cursor:pointer;opacity:.9">Raw</summary>
          <pre id="flv-raw-body" style="max-height:320px;overflow:auto;margin:8px 0 0;padding:10px;border-radius:10px;border:1px solid rgba(255,255,255,.18);background:rgba(255,255,255,.04);font:12px/1.5 ui-monospace, Menlo, Consolas">—</pre>
        </details>
      </div>
    `;
    document.body.appendChild(host);

    host.__flvLast = { top: null, query: '' };

    const closeBtn = qs("#flv-close",host);
    if(closeBtn) closeBtn.addEventListener("click",()=> host.style.display="none");

    const runBtn = qs("#flv-run",host);
    const statusEl=qs("#flv-status",host);
<<<<<<< HEAD
    const rawEl=qs("#flv-raw-body",host);
    const sumDetails=qs("#flv-sum",host);
    const summaryEl=qs("#flv-sum-body",host);
=======
    const rawEl=qs("#flv-raw",host);
    const summaryEl=qs("#flv-summary",host);
>>>>>>> 3be4c46c
    const warnTrack=qs("#flv-track-warn",host);
    const warnRace=qs("#flv-race-warn",host);
    const trackInput=qs("#flv-track",host);
    const raceInput=qs("#flv-race",host);

    ensureGreenZoneSection(host);

    if(runBtn){
      const defaultLabel = runBtn.textContent || "Verify Now";
      runBtn.addEventListener("click", async ()=>{
        const track = (trackInput && trackInput.value || "").trim();
        const raceNo = (raceInput && raceInput.value || "").trim();

        if(warnTrack) warnTrack.style.display = track ? "none" : "";
        if(!track){
          try{ trackInput && trackInput.focus(); }catch{}
          return;
        }

        if(statusEl){
          statusEl.textContent = "Running…";
          statusEl.style.color = "#cbd5f5";
        }
        if(rawEl) rawEl.textContent = "";
<<<<<<< HEAD
        if(summaryEl) summaryEl.textContent = "Working…";
=======
        if(summaryEl) summaryEl.innerHTML = "<em>Working…</em>";
>>>>>>> 3be4c46c
        if(warnRace) warnRace.style.display = "none";
        host.__flvLast = { top: null, query: '' };

        runBtn.disabled = true;
        runBtn.textContent = "Running…";

        try{
          const predicted = readUIPredictions();
          const resp = await fetch("/api/verify_race",{
            method:"POST",
            headers:{"Content-Type":"application/json"},
            body:JSON.stringify({ track, raceNo: raceNo || undefined, predicted })
          });
          const data = await resp.json().catch(()=>({}));

          if(statusEl){
            statusEl.textContent = resp.ok ? "OK" : `Error ${resp.status}`;
            statusEl.style.color = resp.ok ? "#cbd5f5" : "#f87171";
          }
          if(rawEl) rawEl.textContent = JSON.stringify(data,null,2);
          if(!resp.ok && warnRace && data && typeof data.error === "string" && /raceno/i.test(data.error)){
            warnRace.style.display = "";
          }

          host.__flvLast = { top: (data && data.top) || null, query: (data && data.query) || '' };

<<<<<<< HEAD
          if(sumDetails) sumDetails.open = true;
          if(summaryEl){
            const lines=[];
            if(data.query) lines.push(`Query: ${data.query}`);
            const summaryText = data.summary || (data.top && data.top.title ? `Top Result: ${data.top.title}${data.top.link?`\n${data.top.link}`:""}` : "");
            if(summaryText) lines.push(summaryText);
            if(data.outcome && (data.outcome.win||data.outcome.place||data.outcome.show)){
              lines.push(`Outcome: ${[data.outcome.win,data.outcome.place,data.outcome.show].filter(Boolean).join(' / ')}`);
=======
          if(summaryEl){
            const parts=[];
            if(data.query) parts.push(`<div><b>Query:</b> ${data.query}</div>`);
            if(data.top&&data.top.title) parts.push(`<div><b>Top Result:</b> ${data.top.title}</div>`);
            if(data.summary) parts.push(`<div>${data.summary}</div>`);
            if(data.outcome && (data.outcome.win||data.outcome.place||data.outcome.show)){
              parts.push(`<div><b>Outcome:</b> ${[data.outcome.win,data.outcome.place,data.outcome.show].filter(Boolean).join(' / ')}</div>`);
>>>>>>> 3be4c46c
            }
            if(data.hits){
              const hitText=[
                data.hits.winHit?"Win":null,
                data.hits.placeHit?"Place":null,
                data.hits.showHit?"Show":null
              ].filter(Boolean).join(', ');
<<<<<<< HEAD
              if(hitText) lines.push(`Hits: ${hitText}`);
            }
            summaryEl.textContent = lines.filter(Boolean).join("\n") || "No summary returned.";
=======
              parts.push(`<div><b>Hits:</b> ${hitText || 'None'}</div>`);
            }
            summaryEl.innerHTML = parts.join("") || "<em>No summary returned.</em>";
>>>>>>> 3be4c46c
          }
        }catch(error){
          if(statusEl){
            statusEl.textContent = "Error";
            statusEl.style.color = "#f87171";
          }
          if(rawEl) rawEl.textContent = String(error && error.message || error || "Unknown error");
          console.error(error);
        }finally{
          runBtn.disabled = false;
          runBtn.textContent = defaultLabel;
          updateGreenZoneToday(host);
        }
      });
    }

    qs("#flv-open-top", host)?.addEventListener("click", ()=>{
      try{
        const last = host.__flvLast || {};
        const url = last.top && last.top.link;
        if(url) window.open(url, "_blank", "noopener");
      }catch{}
    });

    qs("#flv-open-google", host)?.addEventListener("click", ()=>{
      try{
        const last = host.__flvLast || {};
        const q = last.query || "";
        const u = "https://www.google.com/search?q=" + encodeURIComponent(q);
        window.open(u, "_blank", "noopener");
      }catch{}
    });

    host.__flvUpdateGZ = () => updateGreenZoneToday(host);

    return host;
  }

  function prefill(host,ctx){
    const topTrack=getTopTrack();
    const topRace=getTopRace();
    const saved=readCtx();

    const trackVal=(ctx&&ctx.track)||(topTrack&&topTrack.value)||saved.track||"";
    const raceVal=(ctx&&ctx.raceNo)||(topRace&&topRace.value)||saved.raceNo||"";

    const trackInput=qs("#flv-track",host);
    const raceInput=qs("#flv-race",host);

    if(trackInput) trackInput.value=trackVal;
    if(raceInput) raceInput.value=raceVal||"";

    host.__flvLast = { top: null, query: '' };

    const statusEl=qs("#flv-status",host);
<<<<<<< HEAD
    const sumDetails=qs("#flv-sum",host);
    const summaryEl=qs("#flv-sum-body",host);
    const rawEl=qs("#flv-raw-body",host);
=======
    const summaryEl=qs("#flv-summary",host);
    const rawEl=qs("#flv-raw",host);
>>>>>>> 3be4c46c
    const warnTrack=qs("#flv-track-warn",host);
    const warnRace=qs("#flv-race-warn",host);

    if(statusEl){ statusEl.textContent="Idle"; statusEl.style.color="#cbd5f5"; }
<<<<<<< HEAD
    if(sumDetails) sumDetails.open = true;
    if(summaryEl) summaryEl.textContent="No summary returned.";
=======
    if(summaryEl) summaryEl.innerHTML="<em>No summary returned.</em>";
>>>>>>> 3be4c46c
    if(rawEl) rawEl.textContent="—";
    if(warnTrack) warnTrack.style.display=trackVal?"none":"";
    if(warnRace) warnRace.style.display="none";

<<<<<<< HEAD
    (function pushImmediateSnapshot(){
      try{
        const picks = readUIPredictions();
        const track = trackVal || currentTrack();
        if(!track) return;
        const raceNow = (raceInput && raceInput.value && raceInput.value.trim()) || currentRaceNo() || "";
        const t = new Date();
        const y = t.getFullYear();
        const m = String(t.getMonth()+1).padStart(2,"0");
        const d = String(t.getDate()).padStart(2,"0");
        const dayKey = `${y}-${m}-${d}`;
        const key = `fl:snap:${dayKey}:${track}:${raceNow||"nr"}`;
        const payload = {
          ts: Date.now(),
          date: dayKey,
          track,
          raceNo: raceNow,
          signals: { confidence: null, top3Mass: null, gap12: 0, gap23: 0 },
          picks
        };
        sessionStorage.setItem(key, JSON.stringify(payload));
      }catch{}
    })();

=======
>>>>>>> 3be4c46c
    if(typeof host.__flvUpdateGZ === "function") host.__flvUpdateGZ();
  }

  function open(ctx){
    const host=buildModal();
    prefill(host,ctx);
    host.style.display="flex";
    try{qs("#flv-track",host).focus();}catch{}
  }

  window.__FL_OPEN_VERIFY_MODAL__=open;
})();<|MERGE_RESOLUTION|>--- conflicted
+++ resolved
@@ -1,80 +1,89 @@
-;(function(){
-  if(typeof window==="undefined"||typeof document==="undefined") return;
-  if(window.__FL_VERIFY_MODAL__) return; window.__FL_VERIFY_MODAL__=true;
-  if(window.__flVerifyDebug===undefined) window.__flVerifyDebug=false;
-
-  const qs=(s,r=document)=>r.querySelector(s);
-
-  function todayISO(){
-    const d=new Date();
-    const y=d.getFullYear();
-    const m=String(d.getMonth()+1).padStart(2,"0");
-    const dd=String(d.getDate()).padStart(2,"0");
+/* public/js/verify-modal.js — r18 */
+;(() => {
+  "use strict";
+  if (typeof window === "undefined" || typeof document === "undefined") return;
+  if (window.__FL_VERIFY_MODAL__) return; window.__FL_VERIFY_MODAL__ = true;
+  if (window.__flVerifyDebug === undefined) window.__flVerifyDebug = false;
+
+  const qs = (s, r = document) => r.querySelector(s);
+
+  function todayISO() {
+    const d = new Date();
+    const y = d.getFullYear();
+    const m = String(d.getMonth() + 1).padStart(2, "0");
+    const dd = String(d.getDate()).padStart(2, "0");
     return `${y}-${m}-${dd}`;
   }
 
-  function readUIPredictions(){
-    try{
-      const scope=document.querySelector('[data-panel="predictions"], .predictions-panel')||document;
-      const picks={ win:"", place:"", show:"" };
-      const cards=Array.from(scope.querySelectorAll('.prediction-card, [data-pick]')).filter(Boolean);
-      if(cards.length>=3){
-        const names=cards.slice(0,3).map(card=>{
-          const el=card.querySelector('[data-name], .title, .name, b, strong');
-          return (el&&el.textContent||"").trim();
+  function readUIPredictions() {
+    try {
+      const scope = document.querySelector('[data-panel="predictions"], .predictions-panel') || document;
+      const picks = { win: "", place: "", show: "" };
+
+      const cards = Array.from(scope.querySelectorAll(".prediction-card, [data-pick]")).filter(Boolean);
+      if (cards.length >= 3) {
+        const names = cards.slice(0, 3).map((card) => {
+          const el = card.querySelector("[data-name], .title, .name, b, strong");
+          return ((el && el.textContent) || "").trim();
         });
-        picks.win = names[0]||"";
-        picks.place = names[1]||"";
-        picks.show = names[2]||"";
+        picks.win = names[0] || "";
+        picks.place = names[1] || "";
+        picks.show = names[2] || "";
         return picks;
       }
-      const getPick=(selector)=>{
-        const el=scope.querySelector(selector);
-        return el ? (el.textContent||"").trim() : "";
+
+      const getPick = (selector) => {
+        const el = scope.querySelector(selector);
+        return el ? (el.textContent || "").trim() : "";
       };
       picks.win = getPick("[data-pick='win'], .pick-win b, .emoji-win~b");
       picks.place = getPick("[data-pick='place'], .pick-place b, .emoji-place~b");
-      picks.show = getPick("[data-pick='show'], .pick-show b, .emoji-show~b");
+      picks.show  = getPick("[data-pick='show'], .pick-show b, .emoji-show~b");
       return picks;
-    }catch{
-      return { win:"", place:"", show:"" };
+    } catch {
+      return { win: "", place: "", show: "" };
     }
   }
 
-  function readCtx(){
-    try{const s=sessionStorage.getItem("fl:verify:ctx"); if(s) return JSON.parse(s);}catch{}
+  function readCtx() {
+    try {
+      const s = sessionStorage.getItem("fl:verify:ctx");
+      if (s) return JSON.parse(s);
+    } catch {}
     return {};
   }
-  function getTopTrack(){return qs("input[placeholder*='track' i]")||qs("input[id*='track' i]")||qs("input[name*='track' i]");}
-  function getTopRace(){return qs("input[placeholder*='race' i]")||qs("input[id*='race' i]")||qs("input[name*='race' i]");}
-  function currentTrack(){
+
+  function getTopTrack() { return qs("input[placeholder*='track' i]") || qs("input[id*='track' i]") || qs("input[name*='track' i]"); }
+  function getTopRace()  { return qs("input[placeholder*='race'  i]") || qs("input[id*='race'  i]") || qs("input[name*='race'  i]"); }
+
+  function currentTrack() {
     const input = getTopTrack();
-    if(input && typeof input.value==="string" && input.value.trim()) return input.value.trim();
+    if (input && typeof input.value === "string" && input.value.trim()) return input.value.trim();
     return "";
   }
-  function currentRaceNo(){
+  function currentRaceNo() {
     const input = getTopRace();
-    if(input && typeof input.value==="string" && input.value.trim()) return input.value.trim();
+    if (input && typeof input.value === "string" && input.value.trim()) return input.value.trim();
     return "";
   }
 
-  function scoreGZ(sig){
-    const c=sig&&sig.confidence||0;
-    const m=sig&&sig.top3Mass||0;
-    const g12=sig&&sig.gap12||0;
-    const g23=sig&&sig.gap23||0;
-    const score=Math.min(100, 0.45*c + 0.35*m + 8*g12 + 5*g23);
-    let suggested="ATB";
-    if(c>=78 && g12>=2) suggested="WinOnly";
-    else if(m>=55 && (g12+g23)>=3.5) suggested="TrifectaBox";
-    else if(m>=52) suggested="ExactaBox";
-    const tier = score>=72 ? "Green" : score>=58 ? "Yellow" : "Red";
-    return { score:Math.round(score), tier, suggested };
-  }
-
-  function ensureGreenZoneSection(host){
+  function scoreGZ(sig) {
+    const c = (sig && sig.confidence) || 0;
+    const m = (sig && sig.top3Mass)  || 0;
+    const g12 = (sig && sig.gap12)   || 0;
+    const g23 = (sig && sig.gap23)   || 0;
+    const score = Math.min(100, 0.45 * c + 0.35 * m + 8 * g12 + 5 * g23);
+    let suggested = "ATB";
+    if (c >= 78 && g12 >= 2) suggested = "WinOnly";
+    else if (m >= 55 && (g12 + g23) >= 3.5) suggested = "TrifectaBox";
+    else if (m >= 52) suggested = "ExactaBox";
+    const tier = score >= 72 ? "Green" : score >= 58 ? "Yellow" : "Red";
+    return { score: Math.round(score), tier, suggested };
+  }
+
+  function ensureGreenZoneSection(host) {
     let wrap = qs("#flv-gz-today", host);
-    if(wrap) return wrap;
+    if (wrap) return wrap;
     wrap = document.createElement("div");
     wrap.id = "flv-gz-today";
     wrap.style.cssText = "margin-top:12px;border:1px solid rgba(255,255,255,.12);border-radius:12px;padding:12px;background:rgba(255,255,255,.03)";
@@ -91,41 +100,40 @@
     return wrap;
   }
 
-  function updateGreenZoneToday(host){
+  function updateGreenZoneToday(host) {
     const wrap = ensureGreenZoneSection(host);
     const list = wrap.querySelector("#gz-today-list");
     const summary = wrap.querySelector("#gz-today-summary");
-    if(!list || !summary) return;
+    if (!list || !summary) return;
 
     const dayKey = todayISO();
-    const rows=[];
-    try{
-      for(let i=0;i<sessionStorage.length;i++){
-        const key = sessionStorage.key(i)||"";
-        if(!key.startsWith(`fl:snap:${dayKey}:`)) continue;
-        try{
+    const rows = [];
+    try {
+      for (let i = 0; i < sessionStorage.length; i++) {
+        const key = sessionStorage.key(i) || "";
+        if (!key.startsWith(`fl:snap:${dayKey}:`)) continue;
+        try {
           const raw = sessionStorage.getItem(key);
-          if(!raw) continue;
+          if (!raw) continue;
           const parsed = JSON.parse(raw);
-          if(parsed && parsed.signals) rows.push(parsed);
-        }catch{}
+          if (parsed && parsed.signals) rows.push(parsed);
+        } catch {}
       }
-    }catch{}
-
-    if(!rows.length){
+    } catch {}
+
+    if (!rows.length) {
       list.textContent = "No predictions captured today yet.";
       summary.textContent = "";
       return;
     }
 
-    const scored = rows.map(row=>({
-      ...row,
-      gz: scoreGZ(row.signals||{})
-    })).sort((a,b)=>b.gz.score - a.gz.score);
-
-    const map = { WinOnly:"Win-Only", ATB:"Across The Board", ExactaBox:"Exacta Box", TrifectaBox:"Trifecta Box" };
+    const scored = rows
+      .map((row) => ({ ...row, gz: scoreGZ(row.signals || {}) }))
+      .sort((a, b) => b.gz.score - a.gz.score);
+
+    const map = { WinOnly: "Win-Only", ATB: "Across The Board", ExactaBox: "Exacta Box", TrifectaBox: "Trifecta Box" };
     const tbl = document.createElement("table");
-    tbl.style.cssText="width:100%;border-collapse:collapse;font:12px system-ui";
+    tbl.style.cssText = "width:100%;border-collapse:collapse;font:12px system-ui";
     tbl.innerHTML = `<thead><tr>
         <th style="text-align:left;padding:6px 4px;opacity:.8">Track</th>
         <th style="text-align:left;padding:6px 4px;opacity:.8">Race</th>
@@ -133,121 +141,32 @@
         <th style="text-align:left;padding:6px 4px;opacity:.8">Tier</th>
         <th style="text-align:left;padding:6px 4px;opacity:.8">Suggested</th>
       </tr></thead>
-      <tbody>${scored.map(r=>`<tr>
-        <td style="padding:4px;border-top:1px solid rgba(255,255,255,.08)">${r.track||"—"}</td>
-        <td style="padding:4px;border-top:1px solid rgba(255,255,255,.08)">${r.raceNo||"—"}</td>
-        <td style="padding:4px;border-top:1px solid rgba(255,255,255,.08)">${r.gz.score}</td>
-        <td style="padding:4px;border-top:1px solid rgba(255,255,255,.08)">${r.gz.tier}</td>
-        <td style="padding:4px;border-top:1px solid rgba(255,255,255,.08)">${map[r.gz.suggested]||"ATB"}</td>
-      </tr>`).join("")}</tbody>`;
-
-    list.innerHTML="";
+      <tbody>${scored.map(r => `
+        <tr>
+          <td style="padding:4px;border-top:1px solid rgba(255,255,255,.08)">${r.track || "—"}</td>
+          <td style="padding:4px;border-top:1px solid rgba(255,255,255,.08)">${r.raceNo || "—"}</td>
+          <td style="padding:4px;border-top:1px solid rgba(255,255,255,.08)">${r.gz.score}</td>
+          <td style="padding:4px;border-top:1px solid rgba(255,255,255,.08)">${r.gz.tier}</td>
+          <td style="padding:4px;border-top:1px solid rgba(255,255,255,.08)">${map[r.gz.suggested] || "ATB"}</td>
+        </tr>`).join("")}
+      </tbody>`;
+
+    list.innerHTML = "";
     list.appendChild(tbl);
 
-    const counts = { WinOnly:0, ATB:0, ExactaBox:0, TrifectaBox:0 };
-    scored.forEach(r=>{ counts[r.gz.suggested] = (counts[r.gz.suggested]||0)+1; });
-    summary.innerHTML = `<b>Suggested Bets (Today):</b> Win-Only ${counts.WinOnly||0} • ATB ${counts.ATB||0} • Exacta Box ${counts.ExactaBox||0} • Trifecta Box ${counts.TrifectaBox||0}`;
-  }
-
-  function scoreGZ(sig){
-    const c=sig&&sig.confidence||0;
-    const m=sig&&sig.top3Mass||0;
-    const g12=sig&&sig.gap12||0;
-    const g23=sig&&sig.gap23||0;
-    const score=Math.min(100, 0.45*c + 0.35*m + 8*g12 + 5*g23);
-    let suggested="ATB";
-    if(c>=78 && g12>=2) suggested="WinOnly";
-    else if(m>=55 && (g12+g23)>=3.5) suggested="TrifectaBox";
-    else if(m>=52) suggested="ExactaBox";
-    const tier = score>=72 ? "Green" : score>=58 ? "Yellow" : "Red";
-    return { score:Math.round(score), tier, suggested };
-  }
-
-  function ensureGreenZoneSection(host){
-    let wrap = qs("#flv-gz-today", host);
-    if(wrap) return wrap;
-    wrap = document.createElement("div");
-    wrap.id = "flv-gz-today";
-    wrap.style.cssText = "margin-top:12px;border:1px solid rgba(255,255,255,.12);border-radius:12px;padding:12px;background:rgba(255,255,255,.03)";
-    wrap.innerHTML = `
-      <div style="font:600 14px system-ui;display:flex;gap:8px;align-items:center">
-        <span>🟢 Green-Zone (Today)</span>
-        <small style="opacity:.75">Based on your predictions saved today</small>
-      </div>
-      <div id="gz-today-list" style="margin-top:8px"></div>
-      <div id="gz-today-summary" style="margin-top:8px;opacity:.9"></div>
-    `;
-    const anchor = qs("#flv-raw", host)?.parentElement || qs(".flv-card", host) || host;
-    anchor.parentElement?.insertBefore(wrap, anchor.nextSibling);
-    return wrap;
-  }
-
-  function updateGreenZoneToday(host){
-    const wrap = ensureGreenZoneSection(host);
-    const list = wrap.querySelector("#gz-today-list");
-    const summary = wrap.querySelector("#gz-today-summary");
-    if(!list || !summary) return;
-
-    const dayKey = todayISO();
-    const rows=[];
-    try{
-      for(let i=0;i<sessionStorage.length;i++){
-        const key = sessionStorage.key(i)||"";
-        if(!key.startsWith(`fl:snap:${dayKey}:`)) continue;
-        try{
-          const raw = sessionStorage.getItem(key);
-          if(!raw) continue;
-          const parsed = JSON.parse(raw);
-          if(parsed && parsed.signals) rows.push(parsed);
-        }catch{}
-      }
-    }catch{}
-
-    if(!rows.length){
-      list.textContent = "No predictions captured today yet.";
-      summary.textContent = "";
-      return;
-    }
-
-    const scored = rows.map(row=>({
-      ...row,
-      gz: scoreGZ(row.signals||{})
-    })).sort((a,b)=>b.gz.score - a.gz.score);
-
-    const map = { WinOnly:"Win-Only", ATB:"Across The Board", ExactaBox:"Exacta Box", TrifectaBox:"Trifecta Box" };
-    const tbl = document.createElement("table");
-    tbl.style.cssText="width:100%;border-collapse:collapse;font:12px system-ui";
-    tbl.innerHTML = `<thead><tr>
-        <th style="text-align:left;padding:6px 4px;opacity:.8">Track</th>
-        <th style="text-align:left;padding:6px 4px;opacity:.8">Race</th>
-        <th style="text-align:left;padding:6px 4px;opacity:.8">Score</th>
-        <th style="text-align:left;padding:6px 4px;opacity:.8">Tier</th>
-        <th style="text-align:left;padding:6px 4px;opacity:.8">Suggested</th>
-      </tr></thead>
-      <tbody>${scored.map(r=>`<tr>
-        <td style="padding:4px;border-top:1px solid rgba(255,255,255,.08)">${r.track||"—"}</td>
-        <td style="padding:4px;border-top:1px solid rgba(255,255,255,.08)">${r.raceNo||"—"}</td>
-        <td style="padding:4px;border-top:1px solid rgba(255,255,255,.08)">${r.gz.score}</td>
-        <td style="padding:4px;border-top:1px solid rgba(255,255,255,.08)">${r.gz.tier}</td>
-        <td style="padding:4px;border-top:1px solid rgba(255,255,255,.08)">${map[r.gz.suggested]||"ATB"}</td>
-      </tr>`).join("")}</tbody>`;
-
-    list.innerHTML="";
-    list.appendChild(tbl);
-
-    const counts = { WinOnly:0, ATB:0, ExactaBox:0, TrifectaBox:0 };
-    scored.forEach(r=>{ counts[r.gz.suggested] = (counts[r.gz.suggested]||0)+1; });
-    summary.innerHTML = `<b>Suggested Bets (Today):</b> Win-Only ${counts.WinOnly||0} • ATB ${counts.ATB||0} • Exacta Box ${counts.ExactaBox||0} • Trifecta Box ${counts.TrifectaBox||0}`;
-  }
-
-  function buildModal(){
-    let host=qs("#fl-verify-modal-host");
-    if(host) return host;
-
-    host=document.createElement("div");
-    host.id="fl-verify-modal-host";
-    host.style.cssText="position:fixed;inset:0;z-index:2147483646;display:none;align-items:center;justify-content:center;background:rgba(0,0,0,.5)";
-    host.innerHTML=`
+    const counts = { WinOnly: 0, ATB: 0, ExactaBox: 0, TrifectaBox: 0 };
+    scored.forEach(r => { counts[r.gz.suggested] = (counts[r.gz.suggested] || 0) + 1; });
+    summary.innerHTML = `<b>Suggested Bets (Today):</b> Win-Only ${counts.WinOnly || 0} • ATB ${counts.ATB || 0} • Exacta Box ${counts.ExactaBox || 0} • Trifecta Box ${counts.TrifectaBox || 0}`;
+  }
+
+  function buildModal() {
+    let host = qs("#fl-verify-modal-host");
+    if (host) return host;
+
+    host = document.createElement("div");
+    host.id = "fl-verify-modal-host";
+    host.style.cssText = "position:fixed;inset:0;z-index:2147483646;display:none;align-items:center;justify-content:center;background:rgba(0,0,0,.5)";
+    host.innerHTML = `
       <div role="dialog" aria-modal="true" class="flv-card" style="width:min(880px,96vw);max-height:90vh;overflow:auto;border-radius:16px;border:1px solid rgba(255,255,255,.12);background:rgba(23,23,28,.92);backdrop-filter:blur(6px);padding:18px;">
         <div style="display:flex;align-items:center;justify-content:space-between;margin-bottom:10px;">
           <h3 style="margin:0;font:600 20px/1.2 system-ui">Verify Race</h3>
@@ -291,119 +210,88 @@
     `;
     document.body.appendChild(host);
 
-    host.__flvLast = { top: null, query: '' };
-
-    const closeBtn = qs("#flv-close",host);
-    if(closeBtn) closeBtn.addEventListener("click",()=> host.style.display="none");
-
-    const runBtn = qs("#flv-run",host);
-    const statusEl=qs("#flv-status",host);
-<<<<<<< HEAD
-    const rawEl=qs("#flv-raw-body",host);
-    const sumDetails=qs("#flv-sum",host);
-    const summaryEl=qs("#flv-sum-body",host);
-=======
-    const rawEl=qs("#flv-raw",host);
-    const summaryEl=qs("#flv-summary",host);
->>>>>>> 3be4c46c
-    const warnTrack=qs("#flv-track-warn",host);
-    const warnRace=qs("#flv-race-warn",host);
-    const trackInput=qs("#flv-track",host);
-    const raceInput=qs("#flv-race",host);
+    host.__flvLast = { top: null, query: "" };
+
+    qs("#flv-close", host)?.addEventListener("click", () => (host.style.display = "none"));
+
+    const runBtn     = qs("#flv-run", host);
+    const statusEl   = qs("#flv-status", host);
+    const rawEl      = qs("#flv-raw-body", host);
+    const sumDetails = qs("#flv-sum", host);
+    const summaryEl  = qs("#flv-sum-body", host);
+    const warnTrack  = qs("#flv-track-warn", host);
+    const warnRace   = qs("#flv-race-warn", host);
+    const trackInput = qs("#flv-track", host);
+    const raceInput  = qs("#flv-race", host);
 
     ensureGreenZoneSection(host);
 
-    if(runBtn){
+    if (runBtn) {
       const defaultLabel = runBtn.textContent || "Verify Now";
-      runBtn.addEventListener("click", async ()=>{
-        const track = (trackInput && trackInput.value || "").trim();
-        const raceNo = (raceInput && raceInput.value || "").trim();
-
-        if(warnTrack) warnTrack.style.display = track ? "none" : "";
-        if(!track){
-          try{ trackInput && trackInput.focus(); }catch{}
-          return;
-        }
-
-        if(statusEl){
-          statusEl.textContent = "Running…";
-          statusEl.style.color = "#cbd5f5";
-        }
-        if(rawEl) rawEl.textContent = "";
-<<<<<<< HEAD
-        if(summaryEl) summaryEl.textContent = "Working…";
-=======
-        if(summaryEl) summaryEl.innerHTML = "<em>Working…</em>";
->>>>>>> 3be4c46c
-        if(warnRace) warnRace.style.display = "none";
-        host.__flvLast = { top: null, query: '' };
+      runBtn.addEventListener("click", async () => {
+        const track = ((trackInput && trackInput.value) || "").trim();
+        const raceNo = ((raceInput && raceInput.value) || "").trim();
+
+        if (warnTrack) warnTrack.style.display = track ? "none" : "";
+        if (!track) { try { trackInput && trackInput.focus(); } catch {} return; }
+
+        if (statusEl) { statusEl.textContent = "Running…"; statusEl.style.color = "#cbd5f5"; }
+        if (rawEl) rawEl.textContent = "";
+        if (summaryEl) summaryEl.textContent = "Working…";
+        if (warnRace) warnRace.style.display = "none";
+        host.__flvLast = { top: null, query: "" };
 
         runBtn.disabled = true;
         runBtn.textContent = "Running…";
 
-        try{
+        try {
           const predicted = readUIPredictions();
-          const resp = await fetch("/api/verify_race",{
-            method:"POST",
-            headers:{"Content-Type":"application/json"},
-            body:JSON.stringify({ track, raceNo: raceNo || undefined, predicted })
+          const resp = await fetch("/api/verify_race", {
+            method: "POST",
+            headers: { "Content-Type": "application/json" },
+            body: JSON.stringify({ track, raceNo: raceNo || undefined, predicted })
           });
-          const data = await resp.json().catch(()=>({}));
-
-          if(statusEl){
+          const data = await resp.json().catch(() => ({}));
+
+          if (statusEl) {
             statusEl.textContent = resp.ok ? "OK" : `Error ${resp.status}`;
-            statusEl.style.color = resp.ok ? "#cbd5f5" : "#f87171";
+            statusEl.style.color  = resp.ok ? "#cbd5f5" : "#f87171";
           }
-          if(rawEl) rawEl.textContent = JSON.stringify(data,null,2);
-          if(!resp.ok && warnRace && data && typeof data.error === "string" && /raceno/i.test(data.error)){
+          if (rawEl) rawEl.textContent = JSON.stringify(data, null, 2);
+          if (!resp.ok && warnRace && data && typeof data.error === "string" && /raceno/i.test(data.error)) {
             warnRace.style.display = "";
           }
 
-          host.__flvLast = { top: (data && data.top) || null, query: (data && data.query) || '' };
-
-<<<<<<< HEAD
-          if(sumDetails) sumDetails.open = true;
-          if(summaryEl){
-            const lines=[];
-            if(data.query) lines.push(`Query: ${data.query}`);
-            const summaryText = data.summary || (data.top && data.top.title ? `Top Result: ${data.top.title}${data.top.link?`\n${data.top.link}`:""}` : "");
-            if(summaryText) lines.push(summaryText);
-            if(data.outcome && (data.outcome.win||data.outcome.place||data.outcome.show)){
-              lines.push(`Outcome: ${[data.outcome.win,data.outcome.place,data.outcome.show].filter(Boolean).join(' / ')}`);
-=======
-          if(summaryEl){
-            const parts=[];
-            if(data.query) parts.push(`<div><b>Query:</b> ${data.query}</div>`);
-            if(data.top&&data.top.title) parts.push(`<div><b>Top Result:</b> ${data.top.title}</div>`);
-            if(data.summary) parts.push(`<div>${data.summary}</div>`);
-            if(data.outcome && (data.outcome.win||data.outcome.place||data.outcome.show)){
-              parts.push(`<div><b>Outcome:</b> ${[data.outcome.win,data.outcome.place,data.outcome.show].filter(Boolean).join(' / ')}</div>`);
->>>>>>> 3be4c46c
+          host.__flvLast = { top: (data && data.top) || null, query: (data && data.query) || "" };
+
+          if (sumDetails) sumDetails.open = true;
+          if (summaryEl) {
+            const lines = [];
+            if (data.query) lines.push(`Query: ${data.query}`);
+            const summaryText =
+              data.summary ||
+              (data.top && data.top.title ? `Top Result: ${data.top.title}${data.top.link ? `\n${data.top.link}` : ""}` : "");
+            if (summaryText) lines.push(summaryText);
+            if (data.outcome && (data.outcome.win || data.outcome.place || data.outcome.show)) {
+              lines.push(
+                `Outcome: ${[data.outcome.win, data.outcome.place, data.outcome.show].filter(Boolean).join(" / ")}`
+              );
             }
-            if(data.hits){
-              const hitText=[
-                data.hits.winHit?"Win":null,
-                data.hits.placeHit?"Place":null,
-                data.hits.showHit?"Show":null
-              ].filter(Boolean).join(', ');
-<<<<<<< HEAD
-              if(hitText) lines.push(`Hits: ${hitText}`);
+            if (data.hits) {
+              const hitText = [
+                data.hits.winHit   ? "Win"   : null,
+                data.hits.placeHit ? "Place" : null,
+                data.hits.showHit  ? "Show"  : null
+              ].filter(Boolean).join(", ");
+              if (hitText) lines.push(`Hits: ${hitText}`);
             }
             summaryEl.textContent = lines.filter(Boolean).join("\n") || "No summary returned.";
-=======
-              parts.push(`<div><b>Hits:</b> ${hitText || 'None'}</div>`);
-            }
-            summaryEl.innerHTML = parts.join("") || "<em>No summary returned.</em>";
->>>>>>> 3be4c46c
           }
-        }catch(error){
-          if(statusEl){
-            statusEl.textContent = "Error";
-            statusEl.style.color = "#f87171";
-          }
-          if(rawEl) rawEl.textContent = String(error && error.message || error || "Unknown error");
+        } catch (error) {
+          if (statusEl) { statusEl.textContent = "Error"; statusEl.style.color = "#f87171"; }
+          if (rawEl) rawEl.textContent = String((error && error.message) || error || "Unknown error");
           console.error(error);
-        }finally{
+        } finally {
           runBtn.disabled = false;
           runBtn.textContent = defaultLabel;
           updateGreenZoneToday(host);
@@ -411,21 +299,12 @@
       });
     }
 
-    qs("#flv-open-top", host)?.addEventListener("click", ()=>{
-      try{
-        const last = host.__flvLast || {};
-        const url = last.top && last.top.link;
-        if(url) window.open(url, "_blank", "noopener");
-      }catch{}
+    qs("#flv-open-top", host)?.addEventListener("click", () => {
+      try { const last = host.__flvLast || {}; const url = last.top && last.top.link; if (url) window.open(url, "_blank", "noopener"); } catch {}
     });
 
-    qs("#flv-open-google", host)?.addEventListener("click", ()=>{
-      try{
-        const last = host.__flvLast || {};
-        const q = last.query || "";
-        const u = "https://www.google.com/search?q=" + encodeURIComponent(q);
-        window.open(u, "_blank", "noopener");
-      }catch{}
+    qs("#flv-open-google", host)?.addEventListener("click", () => {
+      try { const last = host.__flvLast || {}; const q = last.query || ""; const u = "https://www.google.com/search?q=" + encodeURIComponent(q); window.open(u, "_blank", "noopener"); } catch {}
     });
 
     host.__flvUpdateGZ = () => updateGreenZoneToday(host);
@@ -433,58 +312,49 @@
     return host;
   }
 
-  function prefill(host,ctx){
-    const topTrack=getTopTrack();
-    const topRace=getTopRace();
-    const saved=readCtx();
-
-    const trackVal=(ctx&&ctx.track)||(topTrack&&topTrack.value)||saved.track||"";
-    const raceVal=(ctx&&ctx.raceNo)||(topRace&&topRace.value)||saved.raceNo||"";
-
-    const trackInput=qs("#flv-track",host);
-    const raceInput=qs("#flv-race",host);
-
-    if(trackInput) trackInput.value=trackVal;
-    if(raceInput) raceInput.value=raceVal||"";
-
-    host.__flvLast = { top: null, query: '' };
-
-    const statusEl=qs("#flv-status",host);
-<<<<<<< HEAD
-    const sumDetails=qs("#flv-sum",host);
-    const summaryEl=qs("#flv-sum-body",host);
-    const rawEl=qs("#flv-raw-body",host);
-=======
-    const summaryEl=qs("#flv-summary",host);
-    const rawEl=qs("#flv-raw",host);
->>>>>>> 3be4c46c
-    const warnTrack=qs("#flv-track-warn",host);
-    const warnRace=qs("#flv-race-warn",host);
-
-    if(statusEl){ statusEl.textContent="Idle"; statusEl.style.color="#cbd5f5"; }
-<<<<<<< HEAD
-    if(sumDetails) sumDetails.open = true;
-    if(summaryEl) summaryEl.textContent="No summary returned.";
-=======
-    if(summaryEl) summaryEl.innerHTML="<em>No summary returned.</em>";
->>>>>>> 3be4c46c
-    if(rawEl) rawEl.textContent="—";
-    if(warnTrack) warnTrack.style.display=trackVal?"none":"";
-    if(warnRace) warnRace.style.display="none";
-
-<<<<<<< HEAD
-    (function pushImmediateSnapshot(){
-      try{
+  function prefill(host, ctx) {
+    const topTrack = getTopTrack();
+    const topRace  = getTopRace();
+    const saved    = readCtx();
+
+    const trackVal = (ctx && ctx.track)  || (topTrack && topTrack.value) || saved.track  || "";
+    const raceVal  = (ctx && ctx.raceNo) || (topRace  && topRace.value)  || saved.raceNo || "";
+
+    const trackInput = qs("#flv-track", host);
+    const raceInput  = qs("#flv-race",  host);
+
+    if (trackInput) trackInput.value = trackVal;
+    if (raceInput)  raceInput.value  = raceVal || "";
+
+    host.__flvLast = { top: null, query: "" };
+
+    const statusEl   = qs("#flv-status",   host);
+    const sumDetails = qs("#flv-sum",      host);
+    const summaryEl  = qs("#flv-sum-body", host);
+    const rawEl      = qs("#flv-raw-body", host);
+    const warnTrack  = qs("#flv-track-warn", host);
+    const warnRace   = qs("#flv-race-warn",  host);
+
+    if (statusEl)   { statusEl.textContent = "Idle"; statusEl.style.color = "#cbd5f5"; }
+    if (sumDetails) sumDetails.open = true;
+    if (summaryEl)  summaryEl.textContent = "No summary returned.";
+    if (rawEl)      rawEl.textContent = "—";
+    if (warnTrack)  warnTrack.style.display = trackVal ? "none" : "";
+    if (warnRace)   warnRace.style.display  = "none";
+
+    // Seed a same-day snapshot immediately so Green-Zone has at least one row.
+    (function pushImmediateSnapshot() {
+      try {
         const picks = readUIPredictions();
         const track = trackVal || currentTrack();
-        if(!track) return;
+        if (!track) return;
         const raceNow = (raceInput && raceInput.value && raceInput.value.trim()) || currentRaceNo() || "";
         const t = new Date();
         const y = t.getFullYear();
-        const m = String(t.getMonth()+1).padStart(2,"0");
-        const d = String(t.getDate()).padStart(2,"0");
+        const m = String(t.getMonth() + 1).padStart(2, "0");
+        const d = String(t.getDate()).padStart(2, "0");
         const dayKey = `${y}-${m}-${d}`;
-        const key = `fl:snap:${dayKey}:${track}:${raceNow||"nr"}`;
+        const key = `fl:snap:${dayKey}:${track}:${raceNow || "nr"}`;
         const payload = {
           ts: Date.now(),
           date: dayKey,
@@ -494,20 +364,18 @@
           picks
         };
         sessionStorage.setItem(key, JSON.stringify(payload));
-      }catch{}
+      } catch {}
     })();
 
-=======
->>>>>>> 3be4c46c
-    if(typeof host.__flvUpdateGZ === "function") host.__flvUpdateGZ();
-  }
-
-  function open(ctx){
-    const host=buildModal();
-    prefill(host,ctx);
-    host.style.display="flex";
-    try{qs("#flv-track",host).focus();}catch{}
-  }
-
-  window.__FL_OPEN_VERIFY_MODAL__=open;
+    if (typeof host.__flvUpdateGZ === "function") host.__flvUpdateGZ();
+  }
+
+  function open(ctx) {
+    const host = buildModal();
+    prefill(host, ctx);
+    host.style.display = "flex";
+    try { qs("#flv-track", host).focus(); } catch {}
+  }
+
+  window.__FL_OPEN_VERIFY_MODAL__ = open;
 })();