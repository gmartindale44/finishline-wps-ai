--- conflicted
+++ resolved
@@ -4,25 +4,6 @@
   "use strict";
 
   if (typeof window === "undefined" || typeof document === "undefined") return;
-<<<<<<< HEAD
-  
-  // Define the opener function first (before any early returns)
-  function openVerifyModal(ctx) {
-    // This will be defined below, but we reference it here for the early assignment
-    if (typeof window.__FL_VERIFY_MODAL_OPEN_IMPL__ === "function") {
-      return window.__FL_VERIFY_MODAL_OPEN_IMPL__(ctx);
-    }
-    // Fallback: try to build modal if implementation not ready yet
-    console.warn("[verify-modal] openVerifyModal called before implementation ready");
-  }
-  
-  // *** CRITICAL: Register the global IMMEDIATELY, before any guards or early returns ***
-  window.__FL_OPEN_VERIFY_MODAL__ = openVerifyModal;
-  
-  // Guard to prevent double DOM initialization
-  if (window.__FL_VERIFY_MODAL_INIT__) {
-    // Already initialized DOM, but global is now registered above
-=======
 
   // ---- Global opener stub (registered immediately) ----
   function openVerifyModal(ctx) {
@@ -41,7 +22,6 @@
   // Guard to prevent double DOM initialization
   if (window.__FL_VERIFY_MODAL_INIT__) {
     // DOM already initialized; global is already registered above
->>>>>>> 76e7f8a3
     return;
   }
   window.__FL_VERIFY_MODAL_INIT__ = true;
@@ -149,13 +129,12 @@
     if (!data) data = {};
 
     const lines = [];
-<<<<<<< HEAD
-    
+
     // Always show date if present
     if (data.date) {
       lines.push(`Using date: ${data.date}`);
     }
-    
+
     // Show error info first if present
     if (data.error) {
       lines.push(`Error: ${data.error}`);
@@ -166,36 +145,12 @@
     if (data.step) {
       lines.push(`Step: ${data.step}`);
     }
-    
+
     // Show query if present
     if (data.query) {
       lines.push(`Query: ${data.query}`);
     }
 
-=======
-
-    // Always show date if present
-    if (data.date) {
-      lines.push(`Using date: ${data.date}`);
-    }
-
-    // Show error info first if present
-    if (data.error) {
-      lines.push(`Error: ${data.error}`);
-    }
-    if (data.details && data.details !== data.error) {
-      lines.push(`Details: ${data.details}`);
-    }
-    if (data.step) {
-      lines.push(`Step: ${data.step}`);
-    }
-
-    // Show query if present
-    if (data.query) {
-      lines.push(`Query: ${data.query}`);
-    }
-
->>>>>>> 76e7f8a3
     // Show outcome if present (with safe checks)
     if (data.outcome && typeof data.outcome === "object") {
       const parts = [];
@@ -207,15 +162,11 @@
 
     // Show top result if present (with safe checks)
     if (data.top && typeof data.top === "object" && data.top.title) {
-<<<<<<< HEAD
-      lines.push(`Top Result: ${data.top.title}${data.top.link ? `\n${data.top.link}` : ""}`);
-=======
       lines.push(
         `Top Result: ${data.top.title}${
           data.top.link ? `\n${data.top.link}` : ""
         }`
       );
->>>>>>> 76e7f8a3
     }
 
     // Show hits if present (with safe checks)
@@ -595,7 +546,7 @@
     });
 
     const runBtnEl = qs("#flv-run", host);
-    const statusElEl = qs("#flv-status", host);
+    const statusNode = qs("#flv-status", host);
     const summaryEl = qs("#flv-sum-body", host);
     const warnTrackEl = qs("#flv-track-warn", host);
     const warnRaceEl = qs("#flv-race-warn", host);
@@ -641,9 +592,9 @@
 
         const requestInfo = { track, raceNo: raceNo || null, date };
 
-        if (statusElEl) {
-          statusElEl.textContent = "Running…";
-          statusElEl.style.color = "#cbd5f5";
+        if (statusNode) {
+          statusNode.textContent = "Running…";
+          statusNode.style.color = "#cbd5f5";
         }
         if (summaryEl) summaryEl.textContent = "Working…";
         runBtnEl.disabled = true;
@@ -677,16 +628,6 @@
             : {
                 ...baseSummary,
                 ...data,
-<<<<<<< HEAD
-                error: data && data.error ? data.error : `Request failed (${resp.status})`,
-                details: data && (data.details || data.message) ? (data.details || data.message) : null,
-                step: data && data.step ? data.step : "verify_race",
-              };
-
-          if (statusEl) {
-            statusEl.textContent = resp.ok ? "OK" : `Error ${resp.status}`;
-            statusEl.style.color = resp.ok ? "#cbd5f5" : "#f87171";
-=======
                 error: data && data.error
                   ? data.error
                   : `Request failed (${resp.status})`,
@@ -697,12 +638,11 @@
                 step: data && data.step ? data.step : "verify_race",
               };
 
-          if (statusElEl) {
-            statusElEl.textContent = resp.ok
+          if (statusNode) {
+            statusNode.textContent = resp.ok
               ? "OK"
               : `Error ${resp.status}`;
-            statusElEl.style.color = resp.ok ? "#cbd5f5" : "#f87171";
->>>>>>> 76e7f8a3
+            statusNode.style.color = resp.ok ? "#cbd5f5" : "#f87171";
           }
 
           host.__flvLast = {
@@ -728,9 +668,9 @@
             }
           }
         } catch (error) {
-          if (statusElEl) {
-            statusElEl.textContent = "Error";
-            statusElEl.style.color = "#f87171";
+          if (statusNode) {
+            statusNode.textContent = "Error";
+            statusNode.style.color = "#f87171";
           }
           renderSummary(summaryEl, {
             date,
@@ -796,29 +736,13 @@
     const warnTrack = qs("#flv-track-warn", host);
     const warnRace = qs("#flv-race-warn", host);
 
-<<<<<<< HEAD
-    if (ctx && ctx.track && trackInput && !trackInput.value) {
-      trackInput.value = ctx.track;
-    } else if (trackInput) {
-      trackInput.value = trackVal || "";
-    }
-    if (ctx && ctx.raceNo && raceInput && !raceInput.value) {
-      raceInput.value = ctx.raceNo;
-    } else if (raceInput) {
-      raceInput.value = raceVal || "";
-    }
-    if (ctx && ctx.date && dateInput && !dateInput.value) {
-      dateInput.value = ctx.date;
-    } else if (dateInput && !dateInput.value) {
-=======
     if (trackInput) {
       trackInput.value = trackVal || "";
     }
     if (raceInput) {
       raceInput.value = raceVal || "";
     }
-    if (dateInput) {
->>>>>>> 76e7f8a3
+    if (dateInput && !dateInput.value) {
       dateInput.value = dateVal || todayISO();
     }
     if (statusEl) {
@@ -851,34 +775,17 @@
       /* ignore */
     }
   }
-<<<<<<< HEAD
-  
+
   // Store the implementation so the wrapper function can use it
   window.__FL_VERIFY_MODAL_OPEN_IMPL__ = openVerifyModalImpl;
-  
+
   // Update the global to point directly to the implementation now that it's ready
   window.__FL_OPEN_VERIFY_MODAL__ = openVerifyModalImpl;
-  
+
   // Debug log to confirm registration
   if (window.__flVerifyDebug) {
     try {
       console.log("[verify-modal] registered window.__FL_OPEN_VERIFY_MODAL__");
     } catch (_) {}
   }
-})();
-=======
-
-  // Store the implementation so the wrapper function can use it
-  window.__FL_VERIFY_MODAL_OPEN_IMPL__ = openVerifyModalImpl;
->>>>>>> 76e7f8a3
-
-  // Update the global to point directly to the implementation now that it's ready
-  window.__FL_OPEN_VERIFY_MODAL__ = openVerifyModalImpl;
-
-  // Debug log to confirm registration
-  if (window.__flVerifyDebug) {
-    try {
-      console.log("[verify-modal] registered window.__FL_OPEN_VERIFY_MODAL__");
-    } catch (_) {}
-  }
 })();