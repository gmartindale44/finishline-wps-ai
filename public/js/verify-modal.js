--- conflicted
+++ resolved
@@ -101,20 +101,10 @@
     summaryEl.textContent = "";
 
     const lines = [];
-<<<<<<< HEAD
     if (data.date) {
       lines.push(`Using date: ${data.date}`);
     }
     if (data.query) lines.push(`Query: ${data.query}`);
-=======
-    if (data && data.date) {
-      lines.push(`Using date: ${data.date}`);
-    }
-    if (data && data.query) lines.push(`Query: ${data.query}`);
-    if (data && typeof data.summary === "string" && data.summary.trim()) {
-      lines.push(data.summary.trim());
-    }
->>>>>>> 3c919cc2
 
     if (data.outcome) {
       const parts = [];
@@ -137,15 +127,10 @@
       if (hitParts.length) lines.push(`Hits: ${hitParts.join(", ")}`);
     }
 
-<<<<<<< HEAD
     // Always show error info if present (not just when no other lines)
     if (data.error) lines.push(`Error: ${data.error}`);
     if (data.details && data.details !== data.error) {
       lines.push(`Details: ${data.details}`);
-=======
-    if (data && data.error) {
-      lines.push(`Error: ${data.error}`);
->>>>>>> 3c919cc2
     }
     if (data.step) lines.push(`Step: ${data.step}`);
 
@@ -573,7 +558,6 @@
           });
           const data = await resp.json().catch(() => ({}));
           
-<<<<<<< HEAD
           // Build summary payload with date and error info
           const baseSummary = {};
           if (date) {
@@ -589,12 +573,6 @@
                 details: data && (data.details || data.message) ? (data.details || data.message) : null,
                 step: data && data.step ? data.step : "verify_race",
               };
-=======
-          // Include date in response data for summary display
-          if (date && !data.date) {
-            data.date = date;
-          }
->>>>>>> 3c919cc2
 
           if (statusEl) {
             statusEl.textContent = resp.ok ? "OK" : `Error ${resp.status}`;
@@ -606,19 +584,6 @@
             query: data?.query || "",
           };
 
-<<<<<<< HEAD
-=======
-          const summaryPayload = resp.ok
-            ? { ...data, date }
-            : {
-                ...data,
-                date,
-                error: data?.error || `Request failed (${resp.status})`,
-                details: data?.details || data?.message || null,
-                step: data?.step || "verify_race",
-              };
-
->>>>>>> 3c919cc2
           renderSummary(summaryEl, summaryPayload);
 
           const debugEl = qs("#flv-gz-json", host);
@@ -644,11 +609,7 @@
           renderSummary(summaryEl, {
             date,
             error: "Request failed",
-<<<<<<< HEAD
             details: error && (error.message || String(error)),
-=======
-            details: error?.message || String(error),
->>>>>>> 3c919cc2
             step: "verify_race_fetch",
           });
           if (window.__flVerifyDebug) {
@@ -707,7 +668,6 @@
     const warnTrack = qs("#flv-track-warn", host);
     const warnRace = qs("#flv-race-warn", host);
 
-<<<<<<< HEAD
     if (ctx && ctx.track && trackInput && !trackInput.value) {
       trackInput.value = ctx.track;
     } else if (trackInput) {
@@ -723,11 +683,6 @@
     } else if (dateInput && !dateInput.value) {
       dateInput.value = dateVal || todayISO();
     }
-=======
-    if (trackInput) trackInput.value = trackVal || "";
-    if (raceInput) raceInput.value = raceVal || "";
-    if (dateInput) dateInput.value = dateVal || todayISO();
->>>>>>> 3c919cc2
     if (statusEl) {
       statusEl.textContent = "Idle";
       statusEl.style.color = "#cbd5f5";
