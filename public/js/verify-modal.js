/* public/js/verify-modal.js — GreenZone Lab v2 (verify wiring fixed) */

(function () {
  "use strict";

  if (typeof window === "undefined" || typeof document === "undefined") return;

  // ---- Global opener stub (registered immediately) ----
  function openVerifyModal(ctx) {
    if (typeof window.__FL_VERIFY_MODAL_OPEN_IMPL__ === "function") {
      return window.__FL_VERIFY_MODAL_OPEN_IMPL__(ctx);
    }
    console.warn(
      "[verify-modal] openVerifyModal called before implementation ready",
      ctx
    );
  }

  // Register stub BEFORE any early returns so the global always exists
  window.__FL_OPEN_VERIFY_MODAL__ = openVerifyModal;

  // Guard to prevent double DOM initialization
  if (window.__FL_VERIFY_MODAL_INIT__) {
    // DOM already initialized; global is already registered above
    return;
  }
  window.__FL_VERIFY_MODAL_INIT__ = true;
  if (window.__flVerifyDebug === undefined) window.__flVerifyDebug = false;

  const qs = (selector, root = document) => root.querySelector(selector);

  const todayISO = () => {
    const d = new Date();
    const y = d.getFullYear();
    const m = String(d.getMonth() + 1).padStart(2, "0");
    const dd = String(d.getDate()).padStart(2, "0");
    return `${y}-${m}-${dd}`;
  };

  function readUIPredictions() {
    try {
      const scope =
        document.querySelector(
          '[data-panel="predictions"], .predictions-panel'
        ) || document;
      const picks = { win: "", place: "", show: "" };

      const cards = Array.from(
        scope.querySelectorAll(".prediction-card, [data-pick]")
      );
      if (cards.length >= 3) {
        const names = cards.slice(0, 3).map((card) => {
          const el = card.querySelector(
            "[data-name], .title, .name, b, strong"
          );
          return ((el && el.textContent) || "").trim();
        });
        picks.win = names[0] || "";
        picks.place = names[1] || "";
        picks.show = names[2] || "";
        return picks;
      }

      const fetchText = (selector) =>
        (scope.querySelector(selector)?.textContent || "").trim();
      picks.win = fetchText("[data-pick='win'], .pick-win b, .emoji-win~b");
      picks.place = fetchText(
        "[data-pick='place'], .pick-place b, .emoji-place~b"
      );
      picks.show = fetchText(
        "[data-pick='show'], .pick-show b, .emoji-show~b"
      );
      return picks;
    } catch {
      return { win: "", place: "", show: "" };
    }
  }

  function readCtx() {
    try {
      const raw = sessionStorage.getItem("fl:verify:ctx");
      if (raw) return JSON.parse(raw);
    } catch {
      /* ignore */
    }
    return {};
  }

  const getTopTrack = () =>
    qs("input[placeholder*='track' i]") ||
    qs("input[id*='track' i]") ||
    qs("input[name*='track' i]");

  const getTopRace = () =>
    qs("input[placeholder*='race' i]") ||
    qs("input[id*='race' i]") ||
    qs("input[name*='race' i]");

  const currentTrack = () => (getTopTrack()?.value || "").trim();
  const currentRaceNo = () => (getTopRace()?.value || "").trim();

  function pushSnapshot(track, raceNo, picks) {
    try {
      if (!track) return;
      const r = raceNo || "nr";
      const dayKey = todayISO();
      const key = `fl:snap:${dayKey}:${track}:${r}`;
      const payload = {
        ts: Date.now(),
        date: dayKey,
        track,
        raceNo: raceNo || "",
        signals: {
          confidence: null,
          top3Mass: null,
          gap12: 0,
          gap23: 0,
        },
        picks,
      };
      sessionStorage.setItem(key, JSON.stringify(payload));
    } catch {
      /* ignore snapshot errors */
    }
  }

  function renderSummary(summaryEl, data) {
    if (!summaryEl) return;
    if (!data) data = {};

    const lines = [];

    // Always show the date first if available
    if (data.date) {
      lines.push(`Using date: ${data.date}`);
    }

<<<<<<< HEAD
    // Outcome: we only care about Win / Place / Show here
    if (data.outcome && typeof data.outcome === "object") {
      const parts = [];
      if (data.outcome.win) {
        parts.push(`Win ${data.outcome.win}`);
      }
      if (data.outcome.place) {
        parts.push(`Place ${data.outcome.place}`);
      }
      if (data.outcome.show) {
        parts.push(`Show ${data.outcome.show}`);
      }
      if (parts.length) {
        lines.push(`Outcome: ${parts.join(" • ")}`);
      } else {
        // We had an outcome object, but nothing usable inside
        lines.push("Outcome: (none)");
      }
    } else {
      // No outcome object at all
      lines.push("Outcome: (none)");
=======
    // If there's an error, show a minimal error block and stop
    if (data.error) {
      lines.push(`Error: ${data.error}`);
      if (data.details && data.details !== data.error) {
        lines.push(`Details: ${data.details}`);
      }
      summaryEl.textContent = lines.join("\n");
      return;
    }

    // Success path: only show Outcome (if present)
    if (data.outcome && typeof data.outcome === "object") {
      const parts = [];
      if (data.outcome.win) parts.push(`Win ${data.outcome.win}`);
      if (data.outcome.place) parts.push(`Place ${data.outcome.place}`);
      if (data.outcome.show) parts.push(`Show ${data.outcome.show}`);
      if (parts.length) {
        lines.push(`Outcome: ${parts.join(" • ")}`);
      }
    }

    // If no outcome and no error, but we have some summary text, show that
    if (
      !data.error &&
      (!data.outcome || !lines.some((l) => l.startsWith("Outcome:"))) &&
      data.summary
    ) {
      lines.push(data.summary);
>>>>>>> 76fb6481
    }

    // Safety fallback: if somehow no lines were added
    if (!lines.length) {
      lines.push("No summary returned.");
    }

    summaryEl.textContent = lines.join("\n");
  }

  function renderGreenZone(host, payload) {
    const tableWrap = qs("#flv-gz-table", host);
    const msgEl = qs("#flv-gz-message", host);
    const debugEl = qs("#flv-gz-json", host);

    if (!tableWrap || !msgEl || !debugEl) return;

    const suggestions = Array.isArray(payload?.suggestions)
      ? payload.suggestions
      : [];
    const hasError = payload && payload.error;

    try {
      debugEl.textContent = JSON.stringify(payload ?? {}, null, 2);
    } catch {
      debugEl.textContent = String(payload ?? "");
    }

    if (hasError) {
      msgEl.innerHTML = "GreenZone service error. See debug JSON below.";
      tableWrap.innerHTML = "";
      return;
    }

    if (!suggestions.length) {
      msgEl.innerHTML =
        "Not enough data yet to identify GreenZone races. Capture more verified races to unlock suggestions.";
      tableWrap.innerHTML = "";
      return;
    }

    const rows = suggestions
      .map((sug) => {
        const track = sug.track || "—";
        const race = sug.raceNo ? `#${sug.raceNo}` : "—";
        const score = Number.isFinite(Number(sug.score))
          ? String(Math.round(Number(sug.score)))
          : "—";
        const tier = sug.matchTier || "—";
        const suggested = sug.suggested || "ATB";
        return `
          <tr>
            <td style="padding:6px;border-top:1px solid rgba(255,255,255,.12)">${track}</td>
            <td style="padding:6px;border-top:1px solid rgba(255,255,255,.12)">${race}</td>
            <td style="padding:6px;border-top:1px solid rgba(255,255,255,.12)">${score}</td>
            <td style="padding:6px;border-top:1px solid rgba(255,255,255,.12)">${tier}</td>
            <td style="padding:6px;border-top:1px solid rgba(255,255,255,.12)">${suggested}</td>
          </tr>`;
      })
      .join("");

    tableWrap.innerHTML = `
      <table style="width:100%;border-collapse:collapse;font:12px system-ui">
        <thead>
          <tr>
            <th style="text-align:left;padding:6px;opacity:.8">Track</th>
            <th style="text-align:left;padding:6px;opacity:.8">Race</th>
            <th style="text-align:left;padding:6px;opacity:.8">Score</th>
            <th style="text-align:left;padding:6px;opacity:.8">Match Tier</th>
            <th style="text-align:left;padding:6px;opacity:.8">Suggested</th>
          </tr>
        </thead>
        <tbody>${rows}</tbody>
      </table>
    `;

    const counts = suggestions.reduce(
      (acc, sug) => {
        const key = sug.suggested || "Other";
        acc[key] = (acc[key] || 0) + 1;
        return acc;
      },
      {}
    );

    const summaryText = Object.entries(counts)
      .map(([label, count]) => `${label} ${count}`)
      .join(" • ");

    msgEl.innerHTML = `<b>Suggested Bets (Today):</b> ${summaryText}`;
  }

  async function refreshGreenZone(host) {
    const msgEl = qs("#flv-gz-message", host);
    if (msgEl) msgEl.textContent = "Loading…";

    try {
      const res = await fetch("/api/greenzone_today", { method: "GET" });
      if (!res.ok) {
        const status = res.status;
        throw Object.assign(new Error(`HTTP ${status}`), { status });
      }
      const json = await res.json().catch(() => ({}));
      renderGreenZone(host, json);
    } catch (error) {
      if (window.__flVerifyDebug) {
        console.error("[Verify Modal] GreenZone fetch failed", error);
      }
      const errPayload = {
        suggestions: [],
        error: error?.message || "Request failed",
      };
      if (typeof error?.status !== "undefined") {
        errPayload.status = error.status;
      }
      renderGreenZone(host, errPayload);
    }
  }

  function buildModal() {
    let host = qs("#fl-verify-modal-host");
    if (host) return host;

    host = document.createElement("div");
    host.id = "fl-verify-modal-host";
    host.style.cssText =
      "position:fixed;inset:0;z-index:2147483646;display:none;align-items:center;justify-content:center;background:rgba(0,0,0,.55);";

    const card = document.createElement("div");
    card.className = "flv-card";
    card.setAttribute("role", "dialog");
    card.setAttribute("aria-modal", "true");
    card.setAttribute("data-build", "datefix-final3");
    card.style.cssText =
      "width:min(880px,96vw);max-height:90vh;overflow:auto;border-radius:16px;border:1px solid rgba(255,255,255,.12);background:rgba(23,23,28,.96);backdrop-filter:blur(6px);padding:18px;";

    host.appendChild(card);

    // Header row
    const headerRow = document.createElement("div");
    headerRow.style.cssText =
      "display:flex;align-items:center;justify-content:space-between;margin-bottom:10px;";

    const title = document.createElement("h3");
    title.style.margin = "0";
    title.style.font = "600 20px/1.2 system-ui";
    title.textContent = "Verify Race ";

    const buildTag = document.createElement("span");
    buildTag.style.cssText = "font-size:11px;opacity:.5;margin-left:8px;";
    buildTag.textContent = "Build: datefix-final3";
    title.appendChild(buildTag);

    const closeBtn = document.createElement("button");
    closeBtn.id = "flv-close";
    closeBtn.textContent = "✕";
    closeBtn.style.cssText =
      "border:none;background:transparent;color:inherit;font:600 16px;opacity:.8;cursor:pointer";

    headerRow.appendChild(title);
    headerRow.appendChild(closeBtn);
    card.appendChild(headerRow);

    // === Track + Race row ===
    const row1 = document.createElement("div");
    row1.className = "flv-row";
    row1.style.cssText = "margin-bottom:14px;";

    const grid1 = document.createElement("div");
    grid1.style.cssText =
      "display:grid;grid-template-columns:minmax(0,1.5fr) minmax(0,0.7fr);gap:10px;";

    // Track
    const trackWrap = document.createElement("div");
    const trackLabel = document.createElement("label");
    trackLabel.style.display = "block";

    const trackTitle = document.createElement("div");
    trackTitle.style.cssText = "margin-bottom:6px;opacity:.9;";
    trackTitle.innerHTML = 'Track <span style="color:#ffcc00">*</span>';

    const trackInput = document.createElement("input");
    trackInput.id = "flv-track";
    trackInput.type = "text";
    trackInput.placeholder = "Track";
    trackInput.style.cssText =
      "width:100%;padding:10px;border-radius:10px;border:1px solid rgba(255,255,255,.28);background:rgba(17,17,23,1);color:inherit";

    trackLabel.appendChild(trackTitle);
    trackLabel.appendChild(trackInput);
    trackWrap.appendChild(trackLabel);

    const trackWarn = document.createElement("small");
    trackWarn.id = "flv-track-warn";
    trackWarn.style.cssText = "display:none;color:#ffcc00;";
    trackWarn.textContent = "Track is required.";
    trackWrap.appendChild(trackWarn);

    grid1.appendChild(trackWrap);

    // Race #
    const raceWrap = document.createElement("div");
    const raceLabel = document.createElement("label");
    raceLabel.style.display = "block";

    const raceTitle = document.createElement("div");
    raceTitle.style.cssText = "margin-bottom:6px;opacity:.9;";
    raceTitle.textContent = "Race #";

    const raceInput = document.createElement("input");
    raceInput.id = "flv-race";
    raceInput.type = "text";
    raceInput.placeholder = "e.g. 6";
    raceInput.style.cssText =
      "width:100%;padding:10px;border-radius:10px;border:1px solid rgba(255,255,255,.28);background:rgba(17,17,23,1);color:inherit";

    raceLabel.appendChild(raceTitle);
    raceLabel.appendChild(raceInput);
    raceWrap.appendChild(raceLabel);

    const raceWarn = document.createElement("small");
    raceWarn.id = "flv-race-warn";
    raceWarn.style.cssText = "display:none;color:#ffcc00;";
    raceWarn.textContent =
      "Server asked for a Race # — please add one.";
    raceWrap.appendChild(raceWarn);

    grid1.appendChild(raceWrap);
    row1.appendChild(grid1);
    card.appendChild(row1);

    // === Date row (full width) ===
    const row2 = document.createElement("div");
    row2.className = "flv-row";
    row2.style.cssText = "margin-bottom:16px;";

    const dateWrap = document.createElement("div");
    const dateLabel = document.createElement("label");
    dateLabel.style.display = "block";

    const dateTitle = document.createElement("div");
    dateTitle.style.cssText = "margin-bottom:6px;opacity:.9;";
    dateTitle.textContent = "Date";

    const dateInput = document.createElement("input");
    dateInput.id = "flv-date";
    dateInput.type = "date";
    dateInput.style.cssText =
      "width:100%;padding:10px;border-radius:10px;border:1px solid rgba(255,255,255,.28);background:rgba(17,17,23,1);color:inherit";

    dateLabel.appendChild(dateTitle);
    dateLabel.appendChild(dateInput);
    dateWrap.appendChild(dateLabel);
    row2.appendChild(dateWrap);
    card.appendChild(row2);

    // Status
    const statusEl = document.createElement("div");
    statusEl.id = "flv-status";
    statusEl.style.cssText =
      "font:600 12px/1.2 system-ui;opacity:.85;margin-bottom:10px;";
    statusEl.textContent = "Idle";
    card.appendChild(statusEl);

    // Buttons row
    const buttonsRow = document.createElement("div");
    buttonsRow.style.cssText =
      "display:flex;gap:10px;align-items:center;margin:14px 0;flex-wrap:wrap;";

    const runBtn = document.createElement("button");
    runBtn.id = "flv-run";
    runBtn.textContent = "Verify Now";
    runBtn.style.cssText =
      "padding:10px 18px;border-radius:12px;border:none;background:#6b46c1;color:#fff;font-weight:700;cursor:pointer";

    const openTopBtn = document.createElement("button");
    openTopBtn.id = "flv-open-top";
    openTopBtn.textContent = "Open Top Result";
    openTopBtn.style.cssText =
      "padding:10px 14px;border-radius:12px;border:1px solid rgba(255,255,255,.18);background:transparent;color:inherit;cursor:pointer";

    const openGoogleBtn = document.createElement("button");
    openGoogleBtn.id = "flv-open-google";
    openGoogleBtn.textContent = "Open Google (debug)";
    openGoogleBtn.style.cssText =
      "padding:10px 14px;border-radius:12px;border:1px solid rgba(255,255,255,.18);background:transparent;color:inherit;cursor:pointer";

    const helpText = document.createElement("small");
    helpText.style.opacity = ".75";
    helpText.textContent = "Race # helps context.";

    buttonsRow.appendChild(runBtn);
    buttonsRow.appendChild(openTopBtn);
    buttonsRow.appendChild(openGoogleBtn);
    buttonsRow.appendChild(helpText);
    card.appendChild(buttonsRow);

    // Summary details
    const summaryDetails = document.createElement("details");
    summaryDetails.id = "flv-sum";
    summaryDetails.open = true;

    const summarySummary = document.createElement("summary");
    summarySummary.style.cssText = "cursor:pointer;opacity:.9;";
    summarySummary.textContent = "Summary";

    const summaryBody = document.createElement("pre");
    summaryBody.id = "flv-sum-body";
    summaryBody.style.cssText =
      "white-space:pre-wrap;margin-top:8px;max-height:240px;overflow:auto;padding:12px;border-radius:12px;border:1px solid rgba(255,255,255,.12);background:rgba(255,255,255,.05);font:12px/1.5 ui-monospace, Menlo, Consolas;";
    summaryBody.textContent = "No summary returned.";

    summaryDetails.appendChild(summarySummary);
    summaryDetails.appendChild(summaryBody);
    card.appendChild(summaryDetails);

    // GreenZone details
    const gzDetails = document.createElement("details");
    gzDetails.id = "flv-gz-details";
    gzDetails.style.cssText = "margin-top:14px;";

    const gzSummary = document.createElement("summary");
    gzSummary.style.cssText = "cursor:pointer;opacity:.9;";
    gzSummary.textContent = "GreenZone Data";

    const gzWrap = document.createElement("div");
    gzWrap.id = "flv-gz-wrap";
    gzWrap.style.cssText = "margin-top:10px;";

    const gzMessage = document.createElement("div");
    gzMessage.id = "flv-gz-message";
    gzMessage.style.cssText = "font:12px/1.4 system-ui;opacity:.8;";
    gzMessage.textContent = "Loading…";

    const gzTable = document.createElement("div");
    gzTable.id = "flv-gz-table";
    gzTable.style.cssText = "margin-top:10px;";

    const gzDebugLabel = document.createElement("div");
    gzDebugLabel.style.cssText = "margin-top:10px;opacity:.55;font-size:11px;";
    gzDebugLabel.textContent = "Debug JSON (latest suggestions)";

    const gzJson = document.createElement("pre");
    gzJson.id = "flv-gz-json";
    gzJson.style.cssText =
      "white-space:pre-wrap;margin-top:6px;max-height:220px;overflow:auto;padding:10px;border-radius:10px;border:1px solid rgba(255,255,255,.12);background:rgba(0,0,0,.4);font:11px/1.5 ui-monospace, Menlo, Consolas;";
    gzJson.textContent = "[]";

    gzWrap.appendChild(gzMessage);
    gzWrap.appendChild(gzTable);
    gzWrap.appendChild(gzDebugLabel);
    gzWrap.appendChild(gzJson);
    gzDetails.appendChild(gzSummary);
    gzDetails.appendChild(gzWrap);
    card.appendChild(gzDetails);

    document.body.appendChild(host);
    host.__flvLast = { top: null, query: "" };

    // Wire up controls
    qs("#flv-close", host)?.addEventListener("click", () => {
      host.style.display = "none";
    });

    const runBtnEl = qs("#flv-run", host);
    const statusNode = qs("#flv-status", host);
    const summaryEl = qs("#flv-sum-body", host);
    const warnTrackEl = qs("#flv-track-warn", host);
    const warnRaceEl = qs("#flv-race-warn", host);
    const trackInputEl = qs("#flv-track", host);
    const raceInputEl = qs("#flv-race", host);
    const dateInputEl = qs("#flv-date", host);

    if (dateInputEl && !dateInputEl.value) {
      dateInputEl.value = todayISO();
    }

    try {
      console.info(
        "[verify-modal] mounted build=datefix-final3 dateInput=",
        dateInputEl && dateInputEl.type
      );
    } catch {
      /* ignore logging failures */
    }

    if (runBtnEl) {
      const defaultLabel = runBtnEl.textContent || "Verify Now";
      runBtnEl.addEventListener("click", async () => {
        const track = (trackInputEl?.value || "").trim();
        const raceNo =
          (raceInputEl && raceInputEl.value
            ? raceInputEl.value.trim()
            : "") || null;
        const rawDate =
          dateInputEl && dateInputEl.value ? dateInputEl.value : null;
        const date = rawDate || todayISO();

        if (warnTrackEl) warnTrackEl.style.display = track ? "none" : "";
        if (!track) {
          try {
            trackInputEl?.focus();
          } catch {
            /* ignore */
          }
          return;
        }
        if (warnRaceEl) warnRaceEl.style.display = "none";

        const requestInfo = { track, raceNo: raceNo || null, date };

        if (statusNode) {
          statusNode.textContent = "Running…";
          statusNode.style.color = "#cbd5f5";
        }
        if (summaryEl) summaryEl.textContent = "Working…";
        runBtnEl.disabled = true;
        runBtnEl.textContent = "Running…";
        host.__flvLast = { top: null, query: "" };

        pushSnapshot(track, raceNo, readUIPredictions());

        try {
          const predicted = readUIPredictions();
          const resp = await fetch("/api/verify_race", {
            method: "POST",
            headers: { "Content-Type": "application/json" },
            body: JSON.stringify({
              track,
              date,
              raceNo: raceNo || undefined,
              predicted,
            }),
          });
          const data = await resp.json().catch(() => ({}));

          // Build summary payload with date and error info
          const baseSummary = {};
          if (date) {
            baseSummary.date = date;
          }

          const summaryPayload = resp.ok
            ? { ...baseSummary, ...data }
            : {
                ...baseSummary,
                ...data,
                error:
                  data && data.error
                    ? data.error
                    : `Request failed (${resp.status})`,
                details:
                  data && (data.details || data.message)
                    ? data.details || data.message
                    : null,
                step: data && data.step ? data.step : "verify_race",
              };

          if (statusNode) {
            statusNode.textContent = resp.ok
              ? "OK"
              : `Error ${resp.status}`;
            statusNode.style.color = resp.ok ? "#cbd5f5" : "#f87171";
          }

          host.__flvLast = {
            top: data?.top || null,
            query: data?.query || "",
          };

          renderSummary(summaryEl, summaryPayload);

          const debugEl = qs("#flv-gz-json", host);
          if (debugEl) {
            try {
              const existing = JSON.parse(debugEl.textContent || "[]");
              const arr = Array.isArray(existing) ? existing : [];
              arr.unshift({ request: requestInfo, response: data });
              debugEl.textContent = JSON.stringify(arr.slice(0, 5), null, 2);
            } catch {
              debugEl.textContent = JSON.stringify(
                [{ request: requestInfo, response: data }],
                null,
                2
              );
            }
          }
        } catch (error) {
          if (statusNode) {
            statusNode.textContent = "Error";
            statusNode.style.color = "#f87171";
          }
          renderSummary(summaryEl, {
            date,
            error: "Request failed",
            details: error && (error.message || String(error)),
            step: "verify_race_fetch",
          });
          if (window.__flVerifyDebug) {
            console.error("[Verify Modal] request failed", error);
          }
        } finally {
          runBtnEl.disabled = false;
          runBtnEl.textContent = defaultLabel;
          refreshGreenZone(host);
          try {
            fetch("/api/verify_backfill", { method: "POST" }).catch(() => {});
          } catch {
            /* ignore background errors */
          }
        }
      });
    }

    qs("#flv-open-top", host)?.addEventListener("click", () => {
      try {
        const url = host.__flvLast?.top?.link;
        if (url) window.open(url, "_blank", "noopener");
      } catch {
        /* ignore */
      }
    });

    qs("#flv-open-google", host)?.addEventListener("click", () => {
      try {
        const query = host.__flvLast?.query || "";
        if (query) {
          const url = `https://www.google.com/search?q=${encodeURIComponent(
            query
          )}`;
          window.open(url, "_blank", "noopener");
        }
      } catch {
        /* ignore */
      }
    });

    host.__flvRefreshGreenZone = () => refreshGreenZone(host);

    return host;
  }

  function prefill(host, ctx) {
    const saved = readCtx();
    const trackVal = ctx?.track || currentTrack() || saved.track || "";
    const raceVal = ctx?.raceNo || currentRaceNo() || saved.raceNo || "";
    const dateVal = ctx?.date || saved.date || todayISO();

    const trackInput = qs("#flv-track", host);
    const raceInput = qs("#flv-race", host);
    const dateInput = qs("#flv-date", host);
    const statusEl = qs("#flv-status", host);
    const summaryEl = qs("#flv-sum-body", host);
    const warnTrack = qs("#flv-track-warn", host);
    const warnRace = qs("#flv-race-warn", host);

    if (trackInput) {
      trackInput.value = trackVal || "";
    }
    if (raceInput) {
      raceInput.value = raceVal || "";
    }
    if (dateInput && !dateInput.value) {
      dateInput.value = dateVal || todayISO();
    }
    if (statusEl) {
      statusEl.textContent = "Idle";
      statusEl.style.color = "#cbd5f5";
    }
    if (summaryEl) summaryEl.textContent = "No summary returned.";
    if (warnTrack) warnTrack.style.display = trackVal ? "none" : "";
    if (warnRace) warnRace.style.display = "none";

    pushSnapshot(
      trackVal || currentTrack(),
      raceVal || currentRaceNo(),
      readUIPredictions()
    );

    if (typeof host.__flvRefreshGreenZone === "function") {
      host.__flvRefreshGreenZone();
    }
  }

  // Implementation function (stored separately so the wrapper can call it)
  function openVerifyModalImpl(ctx) {
    const host = buildModal();
    prefill(host, ctx || {});
    host.style.display = "flex";
    try {
      qs("#flv-track", host)?.focus();
    } catch {
      /* ignore */
    }
  }

  // Store the implementation so the wrapper function can use it
  window.__FL_VERIFY_MODAL_OPEN_IMPL__ = openVerifyModalImpl;

  // Update the global to point directly to the implementation now that it's ready
  window.__FL_OPEN_VERIFY_MODAL__ = openVerifyModalImpl;

  // Debug log to confirm registration
  if (window.__flVerifyDebug) {
    try {
      console.log("[verify-modal] registered window.__FL_OPEN_VERIFY_MODAL__");
    } catch (_) {}
  }
})();<|MERGE_RESOLUTION|>--- conflicted
+++ resolved
@@ -135,7 +135,6 @@
       lines.push(`Using date: ${data.date}`);
     }
 
-<<<<<<< HEAD
     // Outcome: we only care about Win / Place / Show here
     if (data.outcome && typeof data.outcome === "object") {
       const parts = [];
@@ -157,36 +156,6 @@
     } else {
       // No outcome object at all
       lines.push("Outcome: (none)");
-=======
-    // If there's an error, show a minimal error block and stop
-    if (data.error) {
-      lines.push(`Error: ${data.error}`);
-      if (data.details && data.details !== data.error) {
-        lines.push(`Details: ${data.details}`);
-      }
-      summaryEl.textContent = lines.join("\n");
-      return;
-    }
-
-    // Success path: only show Outcome (if present)
-    if (data.outcome && typeof data.outcome === "object") {
-      const parts = [];
-      if (data.outcome.win) parts.push(`Win ${data.outcome.win}`);
-      if (data.outcome.place) parts.push(`Place ${data.outcome.place}`);
-      if (data.outcome.show) parts.push(`Show ${data.outcome.show}`);
-      if (parts.length) {
-        lines.push(`Outcome: ${parts.join(" • ")}`);
-      }
-    }
-
-    // If no outcome and no error, but we have some summary text, show that
-    if (
-      !data.error &&
-      (!data.outcome || !lines.some((l) => l.startsWith("Outcome:"))) &&
-      data.summary
-    ) {
-      lines.push(data.summary);
->>>>>>> 76fb6481
     }
 
     // Safety fallback: if somehow no lines were added
