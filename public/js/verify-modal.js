--- conflicted
+++ resolved
@@ -1,26 +1,27 @@
-/* public/js/verify-modal.js — GreenZone Lab v2 */
+/* public/js/verify-modal.js — GreenZone Lab v2 (verify wiring fixed) */
 
 (function () {
   "use strict";
 
   if (typeof window === "undefined" || typeof document === "undefined") return;
-  
-  // Define the opener function first (before any early returns)
+
+  // ---- Global opener stub (registered immediately) ----
   function openVerifyModal(ctx) {
-    // This will be defined below, but we reference it here for the early assignment
     if (typeof window.__FL_VERIFY_MODAL_OPEN_IMPL__ === "function") {
       return window.__FL_VERIFY_MODAL_OPEN_IMPL__(ctx);
     }
-    // Fallback: try to build modal if implementation not ready yet
-    console.warn("[verify-modal] openVerifyModal called before implementation ready");
-  }
-  
-  // *** CRITICAL: Register the global IMMEDIATELY, before any guards or early returns ***
+    console.warn(
+      "[verify-modal] openVerifyModal called before implementation ready",
+      ctx
+    );
+  }
+
+  // Register stub BEFORE any early returns so the global always exists
   window.__FL_OPEN_VERIFY_MODAL__ = openVerifyModal;
-  
+
   // Guard to prevent double DOM initialization
   if (window.__FL_VERIFY_MODAL_INIT__) {
-    // Already initialized DOM, but global is now registered above
+    // DOM already initialized; global is already registered above
     return;
   }
   window.__FL_VERIFY_MODAL_INIT__ = true;
@@ -39,13 +40,19 @@
   function readUIPredictions() {
     try {
       const scope =
-        document.querySelector('[data-panel="predictions"], .predictions-panel') ||
-        document;
+        document.querySelector(
+          '[data-panel="predictions"], .predictions-panel'
+        ) || document;
       const picks = { win: "", place: "", show: "" };
-      const cards = Array.from(scope.querySelectorAll(".prediction-card, [data-pick]"));
+
+      const cards = Array.from(
+        scope.querySelectorAll(".prediction-card, [data-pick]")
+      );
       if (cards.length >= 3) {
         const names = cards.slice(0, 3).map((card) => {
-          const el = card.querySelector("[data-name], .title, .name, b, strong");
+          const el = card.querySelector(
+            "[data-name], .title, .name, b, strong"
+          );
           return ((el && el.textContent) || "").trim();
         });
         picks.win = names[0] || "";
@@ -53,11 +60,16 @@
         picks.show = names[2] || "";
         return picks;
       }
+
       const fetchText = (selector) =>
         (scope.querySelector(selector)?.textContent || "").trim();
       picks.win = fetchText("[data-pick='win'], .pick-win b, .emoji-win~b");
-      picks.place = fetchText("[data-pick='place'], .pick-place b, .emoji-place~b");
-      picks.show = fetchText("[data-pick='show'], .pick-show b, .emoji-show~b");
+      picks.place = fetchText(
+        "[data-pick='place'], .pick-place b, .emoji-place~b"
+      );
+      picks.show = fetchText(
+        "[data-pick='show'], .pick-show b, .emoji-show~b"
+      );
       return picks;
     } catch {
       return { win: "", place: "", show: "" };
@@ -117,12 +129,12 @@
     if (!data) data = {};
 
     const lines = [];
-    
+
     // Always show date if present
     if (data.date) {
       lines.push(`Using date: ${data.date}`);
     }
-    
+
     // Show error info first if present
     if (data.error) {
       lines.push(`Error: ${data.error}`);
@@ -133,7 +145,7 @@
     if (data.step) {
       lines.push(`Step: ${data.step}`);
     }
-    
+
     // Show query if present
     if (data.query) {
       lines.push(`Query: ${data.query}`);
@@ -150,7 +162,11 @@
 
     // Show top result if present (with safe checks)
     if (data.top && typeof data.top === "object" && data.top.title) {
-      lines.push(`Top Result: ${data.top.title}${data.top.link ? `\n${data.top.link}` : ""}`);
+      lines.push(
+        `Top Result: ${data.top.title}${
+          data.top.link ? `\n${data.top.link}` : ""
+        }`
+      );
     }
 
     // Show hits if present (with safe checks)
@@ -171,7 +187,6 @@
     if (!lines.length) {
       lines.push("No summary returned.");
     }
-    if (data.step) lines.push(`Step: ${data.step}`);
 
     summaryEl.textContent = lines.join("\n");
   }
@@ -390,7 +405,8 @@
     const raceWarn = document.createElement("small");
     raceWarn.id = "flv-race-warn";
     raceWarn.style.cssText = "display:none;color:#ffcc00;";
-    raceWarn.textContent = "Server asked for a Race # — please add one.";
+    raceWarn.textContent =
+      "Server asked for a Race # — please add one.";
     raceWrap.appendChild(raceWarn);
 
     grid1.appendChild(raceWrap);
@@ -425,32 +441,38 @@
     // Status
     const statusEl = document.createElement("div");
     statusEl.id = "flv-status";
-    statusEl.style.cssText = "font:600 12px/1.2 system-ui;opacity:.85;margin-bottom:10px;";
+    statusEl.style.cssText =
+      "font:600 12px/1.2 system-ui;opacity:.85;margin-bottom:10px;";
     statusEl.textContent = "Idle";
     card.appendChild(statusEl);
 
     // Buttons row
     const buttonsRow = document.createElement("div");
-    buttonsRow.style.cssText = "display:flex;gap:10px;align-items:center;margin:14px 0;flex-wrap:wrap;";
+    buttonsRow.style.cssText =
+      "display:flex;gap:10px;align-items:center;margin:14px 0;flex-wrap:wrap;";
 
     const runBtn = document.createElement("button");
     runBtn.id = "flv-run";
     runBtn.textContent = "Verify Now";
-    runBtn.style.cssText = "padding:10px 18px;border-radius:12px;border:none;background:#6b46c1;color:#fff;font-weight:700;cursor:pointer";
+    runBtn.style.cssText =
+      "padding:10px 18px;border-radius:12px;border:none;background:#6b46c1;color:#fff;font-weight:700;cursor:pointer";
 
     const openTopBtn = document.createElement("button");
     openTopBtn.id = "flv-open-top";
     openTopBtn.textContent = "Open Top Result";
-    openTopBtn.style.cssText = "padding:10px 14px;border-radius:12px;border:1px solid rgba(255,255,255,.18);background:transparent;color:inherit;cursor:pointer";
+    openTopBtn.style.cssText =
+      "padding:10px 14px;border-radius:12px;border:1px solid rgba(255,255,255,.18);background:transparent;color:inherit;cursor:pointer";
 
     const openGoogleBtn = document.createElement("button");
     openGoogleBtn.id = "flv-open-google";
     openGoogleBtn.textContent = "Open Google (debug)";
-    openGoogleBtn.style.cssText = "padding:10px 14px;border-radius:12px;border:1px solid rgba(255,255,255,.18);background:transparent;color:inherit;cursor:pointer";
+    openGoogleBtn.style.cssText =
+      "padding:10px 14px;border-radius:12px;border:1px solid rgba(255,255,255,.18);background:transparent;color:inherit;cursor:pointer";
 
     const helpText = document.createElement("small");
     helpText.style.opacity = ".75";
-    helpText.textContent = "Track & Date required; Race # helps context.";
+    // You asked to remove "Track & Date required" from this helper text
+    helpText.textContent = "Race # helps context.";
 
     buttonsRow.appendChild(runBtn);
     buttonsRow.appendChild(openTopBtn);
@@ -469,7 +491,8 @@
 
     const summaryBody = document.createElement("pre");
     summaryBody.id = "flv-sum-body";
-    summaryBody.style.cssText = "white-space:pre-wrap;margin-top:8px;max-height:240px;overflow:auto;padding:12px;border-radius:12px;border:1px solid rgba(255,255,255,.12);background:rgba(255,255,255,.05);font:12px/1.5 ui-monospace, Menlo, Consolas;";
+    summaryBody.style.cssText =
+      "white-space:pre-wrap;margin-top:8px;max-height:240px;overflow:auto;padding:12px;border-radius:12px;border:1px solid rgba(255,255,255,.12);background:rgba(255,255,255,.05);font:12px/1.5 ui-monospace, Menlo, Consolas;";
     summaryBody.textContent = "No summary returned.";
 
     summaryDetails.appendChild(summarySummary);
@@ -504,7 +527,8 @@
 
     const gzJson = document.createElement("pre");
     gzJson.id = "flv-gz-json";
-    gzJson.style.cssText = "white-space:pre-wrap;margin-top:6px;max-height:220px;overflow:auto;padding:10px;border-radius:10px;border:1px solid rgba(255,255,255,.12);background:rgba(0,0,0,.4);font:11px/1.5 ui-monospace, Menlo, Consolas;";
+    gzJson.style.cssText =
+      "white-space:pre-wrap;margin-top:6px;max-height:220px;overflow:auto;padding:10px;border-radius:10px;border:1px solid rgba(255,255,255,.12);background:rgba(0,0,0,.4);font:11px/1.5 ui-monospace, Menlo, Consolas;";
     gzJson.textContent = "[]";
 
     gzWrap.appendChild(gzMessage);
@@ -518,59 +542,65 @@
     document.body.appendChild(host);
     host.__flvLast = { top: null, query: "" };
 
+    // Wire up controls
     qs("#flv-close", host)?.addEventListener("click", () => {
       host.style.display = "none";
     });
 
-    const runBtn = qs("#flv-run", host);
-    const statusEl = qs("#flv-status", host);
+    const runBtnEl = qs("#flv-run", host);
+    const statusElEl = qs("#flv-status", host);
     const summaryEl = qs("#flv-sum-body", host);
-    const warnTrack = qs("#flv-track-warn", host);
-    const warnRace = qs("#flv-race-warn", host);
-    const trackInput = qs("#flv-track", host);
-    const raceInput = qs("#flv-race", host);
-    const dateInput = qs("#flv-date", host);
-
-    if (dateInput && !dateInput.value) {
-      const today = todayISO();
-      dateInput.value = today;
-    }
+    const warnTrackEl = qs("#flv-track-warn", host);
+    const warnRaceEl = qs("#flv-race-warn", host);
+    const trackInputEl = qs("#flv-track", host);
+    const raceInputEl = qs("#flv-race", host);
+    const dateInputEl = qs("#flv-date", host);
+
+    if (dateInputEl && !dateInputEl.value) {
+      dateInputEl.value = todayISO();
+    }
+
     try {
       console.info(
         "[verify-modal] mounted build=datefix-final3 dateInput=",
-        dateInput && dateInput.type
+        dateInputEl && dateInputEl.type
       );
     } catch {
       /* ignore logging failures */
     }
 
-    if (runBtn) {
-      const defaultLabel = runBtn.textContent || "Verify Now";
-      runBtn.addEventListener("click", async () => {
-        const track = (trackInput?.value || "").trim();
-        const raceNo = (raceInput && raceInput.value ? raceInput.value.trim() : "") || null;
-        const rawDate = dateInput && dateInput.value ? dateInput.value : null;
+    if (runBtnEl) {
+      const defaultLabel = runBtnEl.textContent || "Verify Now";
+      runBtnEl.addEventListener("click", async () => {
+        const track = (trackInputEl?.value || "").trim();
+        const raceNo =
+          (raceInputEl && raceInputEl.value
+            ? raceInputEl.value.trim()
+            : "") || null;
+        const rawDate =
+          dateInputEl && dateInputEl.value ? dateInputEl.value : null;
         const date = rawDate || todayISO();
 
-        if (warnTrack) warnTrack.style.display = track ? "none" : "";
+        if (warnTrackEl) warnTrackEl.style.display = track ? "none" : "";
         if (!track) {
           try {
-            trackInput?.focus();
+            trackInputEl?.focus();
           } catch {
             /* ignore */
           }
           return;
         }
-        if (warnRace) warnRace.style.display = "none";
+        if (warnRaceEl) warnRaceEl.style.display = "none";
 
         const requestInfo = { track, raceNo: raceNo || null, date };
-        if (statusEl) {
-          statusEl.textContent = "Running…";
-          statusEl.style.color = "#cbd5f5";
+
+        if (statusElEl) {
+          statusElEl.textContent = "Running…";
+          statusElEl.style.color = "#cbd5f5";
         }
         if (summaryEl) summaryEl.textContent = "Working…";
-        runBtn.disabled = true;
-        runBtn.textContent = "Running…";
+        runBtnEl.disabled = true;
+        runBtnEl.textContent = "Running…";
         host.__flvLast = { top: null, query: "" };
 
         pushSnapshot(track, raceNo, readUIPredictions());
@@ -588,8 +618,8 @@
             }),
           });
           const data = await resp.json().catch(() => ({}));
-          
-          // Build summary payload with date and error info
+
+          // Build summary payload with date and error info (single, non-duplicated block)
           const baseSummary = {};
           if (date) {
             baseSummary.date = date;
@@ -600,62 +630,21 @@
             : {
                 ...baseSummary,
                 ...data,
-                error: data && data.error ? data.error : `Request failed (${resp.status})`,
-                details: data && (data.details || data.message) ? (data.details || data.message) : null,
+                error: data && data.error
+                  ? data.error
+                  : `Request failed (${resp.status})`,
+                details:
+                  data && (data.details || data.message)
+                    ? data.details || data.message
+                    : null,
                 step: data && data.step ? data.step : "verify_race",
               };
 
-          // Build summary payload with date and error info
-          const baseSummary = {};
-          if (date) {
-            baseSummary.date = date;
-          }
-
-          const summaryPayload = resp.ok
-            ? { ...baseSummary, ...data }
-            : {
-                ...baseSummary,
-                ...data,
-                error: data && data.error ? data.error : `Request failed (${resp.status})`,
-                details: data && (data.details || data.message) ? (data.details || data.message) : null,
-                step: data && data.step ? data.step : "verify_race",
-              };
-
-          // Build summary payload with date and error info
-          const baseSummary = {};
-          if (date) {
-            baseSummary.date = date;
-          }
-
-          const summaryPayload = resp.ok
-            ? { ...baseSummary, ...data }
-            : {
-                ...baseSummary,
-                ...data,
-                error: data && data.error ? data.error : `Request failed (${resp.status})`,
-                details: data && (data.details || data.message) ? (data.details || data.message) : null,
-                step: data && data.step ? data.step : "verify_race",
-              };
-
-          // Build summary payload with date and error info
-          const baseSummary = {};
-          if (date) {
-            baseSummary.date = date;
-          }
-
-          const summaryPayload = resp.ok
-            ? { ...baseSummary, ...data }
-            : {
-                ...baseSummary,
-                ...data,
-                error: data && data.error ? data.error : `Request failed (${resp.status})`,
-                details: data && (data.details || data.message) ? (data.details || data.message) : null,
-                step: data && data.step ? data.step : "verify_race",
-              };
-
-          if (statusEl) {
-            statusEl.textContent = resp.ok ? "OK" : `Error ${resp.status}`;
-            statusEl.style.color = resp.ok ? "#cbd5f5" : "#f87171";
+          if (statusElEl) {
+            statusElEl.textContent = resp.ok
+              ? "OK"
+              : `Error ${resp.status}`;
+            statusElEl.style.color = resp.ok ? "#cbd5f5" : "#f87171";
           }
 
           host.__flvLast = {
@@ -681,9 +670,9 @@
             }
           }
         } catch (error) {
-          if (statusEl) {
-            statusEl.textContent = "Error";
-            statusEl.style.color = "#f87171";
+          if (statusElEl) {
+            statusElEl.textContent = "Error";
+            statusElEl.style.color = "#f87171";
           }
           renderSummary(summaryEl, {
             date,
@@ -695,11 +684,13 @@
             console.error("[Verify Modal] request failed", error);
           }
         } finally {
-          runBtn.disabled = false;
-          runBtn.textContent = defaultLabel;
+          runBtnEl.disabled = false;
+          runBtnEl.textContent = defaultLabel;
           refreshGreenZone(host);
           try {
-            fetch("/api/verify_backfill", { method: "POST" }).catch(() => {});
+            fetch("/api/verify_backfill", { method: "POST" }).catch(
+              () => {}
+            );
           } catch {
             /* ignore background errors */
           }
@@ -720,7 +711,9 @@
       try {
         const query = host.__flvLast?.query || "";
         if (query) {
-          const url = `https://www.google.com/search?q=${encodeURIComponent(query)}`;
+          const url = `https://www.google.com/search?q=${encodeURIComponent(
+            query
+          )}`;
           window.open(url, "_blank", "noopener");
         }
       } catch {
@@ -747,19 +740,13 @@
     const warnTrack = qs("#flv-track-warn", host);
     const warnRace = qs("#flv-race-warn", host);
 
-    if (ctx && ctx.track && trackInput && !trackInput.value) {
-      trackInput.value = ctx.track;
-    } else if (trackInput) {
+    if (trackInput) {
       trackInput.value = trackVal || "";
     }
-    if (ctx && ctx.raceNo && raceInput && !raceInput.value) {
-      raceInput.value = ctx.raceNo;
-    } else if (raceInput) {
+    if (raceInput) {
       raceInput.value = raceVal || "";
     }
-    if (ctx && ctx.date && dateInput && !dateInput.value) {
-      dateInput.value = ctx.date;
-    } else if (dateInput && !dateInput.value) {
+    if (dateInput) {
       dateInput.value = dateVal || todayISO();
     }
     if (statusEl) {
@@ -770,21 +757,21 @@
     if (warnTrack) warnTrack.style.display = trackVal ? "none" : "";
     if (warnRace) warnRace.style.display = "none";
 
-    pushSnapshot(trackVal || currentTrack(), raceVal || currentRaceNo(), readUIPredictions());
+    pushSnapshot(
+      trackVal || currentTrack(),
+      raceVal || currentRaceNo(),
+      readUIPredictions()
+    );
 
     if (typeof host.__flvRefreshGreenZone === "function") {
       host.__flvRefreshGreenZone();
     }
   }
 
-<<<<<<< HEAD
   // Implementation function (stored separately so the wrapper can call it)
   function openVerifyModalImpl(ctx) {
-=======
-  function openVerifyModal(ctx) {
->>>>>>> 1e1a44dc
     const host = buildModal();
-    prefill(host, initialCtx);
+    prefill(host, ctx || {});
     host.style.display = "flex";
     try {
       qs("#flv-track", host)?.focus();
@@ -792,31 +779,19 @@
       /* ignore */
     }
   }
-<<<<<<< HEAD
-  
+
   // Store the implementation so the wrapper function can use it
   window.__FL_VERIFY_MODAL_OPEN_IMPL__ = openVerifyModalImpl;
-  
+
   // Update the global to point directly to the implementation now that it's ready
   window.__FL_OPEN_VERIFY_MODAL__ = openVerifyModalImpl;
-  
+
   // Debug log to confirm registration
   if (window.__flVerifyDebug) {
     try {
-      console.log("[verify-modal] registered window.__FL_OPEN_VERIFY_MODAL__");
+      console.log(
+        "[verify-modal] registered window.__FL_OPEN_VERIFY_MODAL__"
+      );
     } catch (_) {}
   }
-=======
-
-  // Always register the global opener function
-  window.__FL_OPEN_VERIFY_MODAL__ = openVerifyModal;
-  
-  // Debug log to confirm registration
-  try {
-    if (window.__flVerifyDebug) {
-      console.log("[verify-modal] registered opener", typeof window.__FL_OPEN_VERIFY_MODAL__);
-    }
-  } catch (_) {}
->>>>>>> 1e1a44dc
-})();
-
+})();