/* public/js/verify-modal.js — GreenZone Lab v2 */

;(() => {
  "use strict";

  if (typeof window === "undefined" || typeof document === "undefined") return;
  if (window.__FL_VERIFY_MODAL__) return;
  window.__FL_VERIFY_MODAL__ = true;
  if (window.__flVerifyDebug === undefined) window.__flVerifyDebug = false;

  const qs = (selector, root = document) => root.querySelector(selector);

  const todayISO = () => {
    const d = new Date();
    const y = d.getFullYear();
    const m = String(d.getMonth() + 1).padStart(2, "0");
    const dd = String(d.getDate()).padStart(2, "0");
    return `${y}-${m}-${dd}`;
  };

  function readUIPredictions() {
    try {
      const scope =
        document.querySelector('[data-panel="predictions"], .predictions-panel') ||
        document;
      const picks = { win: "", place: "", show: "" };
      const cards = Array.from(scope.querySelectorAll(".prediction-card, [data-pick]"));
      if (cards.length >= 3) {
        const names = cards.slice(0, 3).map((card) => {
          const el = card.querySelector("[data-name], .title, .name, b, strong");
          return ((el && el.textContent) || "").trim();
        });
        picks.win = names[0] || "";
        picks.place = names[1] || "";
        picks.show = names[2] || "";
        return picks;
      }
      const fetchText = (selector) =>
        (scope.querySelector(selector)?.textContent || "").trim();
      picks.win = fetchText("[data-pick='win'], .pick-win b, .emoji-win~b");
      picks.place = fetchText("[data-pick='place'], .pick-place b, .emoji-place~b");
      picks.show = fetchText("[data-pick='show'], .pick-show b, .emoji-show~b");
      return picks;
    } catch {
      return { win: "", place: "", show: "" };
    }
  }

  function readCtx() {
    try {
      const raw = sessionStorage.getItem("fl:verify:ctx");
      if (raw) return JSON.parse(raw);
    } catch {
      /* ignore */
    }
    return {};
  }

  const getTopTrack = () =>
    qs("input[placeholder*='track' i]") ||
    qs("input[id*='track' i]") ||
    qs("input[name*='track' i]");

  const getTopRace = () =>
    qs("input[placeholder*='race' i]") ||
    qs("input[id*='race' i]") ||
    qs("input[name*='race' i]");

  const currentTrack = () => (getTopTrack()?.value || "").trim();
  const currentRaceNo = () => (getTopRace()?.value || "").trim();

  function pushSnapshot(track, raceNo, picks) {
    try {
      if (!track) return;
      const r = raceNo || "nr";
      const dayKey = todayISO();
      const key = `fl:snap:${dayKey}:${track}:${r}`;
      const payload = {
        ts: Date.now(),
        date: dayKey,
        track,
        raceNo: raceNo || "",
        signals: {
          confidence: null,
          top3Mass: null,
          gap12: 0,
          gap23: 0,
        },
        picks,
      };
      sessionStorage.setItem(key, JSON.stringify(payload));
    } catch {
      /* ignore snapshot errors */
    }
  }

  function renderSummary(summaryEl, data) {
    if (!summaryEl) return;

    summaryEl.textContent = "";

    const lines = [];
    if (data && data.date) {
      lines.push(`Using date: ${data.date}`);
    }
    if (data && data.query) lines.push(`Query: ${data.query}`);
    if (data && typeof data.summary === "string" && data.summary.trim()) {
      lines.push(data.summary.trim());
    }

    if (data && data.outcome) {
      const parts = [];
      if (data.outcome.win) parts.push(`Win: ${data.outcome.win}`);
      if (data.outcome.place) parts.push(`Place: ${data.outcome.place}`);
      if (data.outcome.show) parts.push(`Show: ${data.outcome.show}`);
      if (parts.length) lines.push(parts.join(" • "));
    }

    const top = data && data.top;
    if (top && top.title) {
      lines.push(`Top Result: ${top.title}${top.link ? `\n${top.link}` : ""}`);
    }

    if (data && data.hits) {
      const hitParts = [];
      if (data.hits.winHit) hitParts.push("Win");
      if (data.hits.placeHit) hitParts.push("Place");
      if (data.hits.showHit) hitParts.push("Show");
      if (hitParts.length) lines.push(`Hits: ${hitParts.join(", ")}`);
    }

    if (data && data.error) {
      lines.push(`Error: ${data.error}`);
    }

    if (data && data.details && data.details !== data.error) {
      lines.push(`Details: ${data.details}`);
    }

    if (data && data.step) {
      lines.push(`Step: ${data.step}`);
    }

    summaryEl.textContent = lines.length ? lines.join("\n") : "No summary returned.";
  }

  function renderGreenZone(host, payload) {
    const tableWrap = qs("#flv-gz-table", host);
    const msgEl = qs("#flv-gz-message", host);
    const debugEl = qs("#flv-gz-json", host);

    if (!tableWrap || !msgEl || !debugEl) return;

    const suggestions = Array.isArray(payload?.suggestions)
      ? payload.suggestions
      : [];
    const hasError = payload && payload.error;

    try {
      debugEl.textContent = JSON.stringify(payload ?? {}, null, 2);
    } catch {
      debugEl.textContent = String(payload ?? "");
    }

    if (hasError) {
      msgEl.innerHTML =
        "GreenZone service error. See debug JSON below.";
      tableWrap.innerHTML = "";
      return;
    }

    if (!suggestions.length) {
      msgEl.innerHTML =
        "Not enough data yet to identify GreenZone races. Capture more verified races to unlock suggestions.";
      tableWrap.innerHTML = "";
      return;
    }

    const rows = suggestions
      .map((sug) => {
        const track = sug.track || "—";
        const race = sug.raceNo ? `#${sug.raceNo}` : "—";
        const score = Number.isFinite(Number(sug.score))
          ? String(Math.round(Number(sug.score)))
          : "—";
        const tier = sug.matchTier || "—";
        const suggested = sug.suggested || "ATB";
        return `
          <tr>
            <td style="padding:6px;border-top:1px solid rgba(255,255,255,.12)">${track}</td>
            <td style="padding:6px;border-top:1px solid rgba(255,255,255,.12)">${race}</td>
            <td style="padding:6px;border-top:1px solid rgba(255,255,255,.12)">${score}</td>
            <td style="padding:6px;border-top:1px solid rgba(255,255,255,.12)">${tier}</td>
            <td style="padding:6px;border-top:1px solid rgba(255,255,255,.12)">${suggested}</td>
          </tr>`;
      })
      .join("");

    tableWrap.innerHTML = `
      <table style="width:100%;border-collapse:collapse;font:12px system-ui">
        <thead>
          <tr>
            <th style="text-align:left;padding:6px;opacity:.8">Track</th>
            <th style="text-align:left;padding:6px;opacity:.8">Race</th>
            <th style="text-align:left;padding:6px;opacity:.8">Score</th>
            <th style="text-align:left;padding:6px;opacity:.8">Match Tier</th>
            <th style="text-align:left;padding:6px;opacity:.8">Suggested</th>
          </tr>
        </thead>
        <tbody>${rows}</tbody>
      </table>
    `;

    const counts = suggestions.reduce(
      (acc, sug) => {
        const key = sug.suggested || "Other";
        acc[key] = (acc[key] || 0) + 1;
        return acc;
      },
      {}
    );

    const summaryText = Object.entries(counts)
      .map(([label, count]) => `${label} ${count}`)
      .join(" • ");

    msgEl.innerHTML = `<b>Suggested Bets (Today):</b> ${summaryText}`;
  }

  async function refreshGreenZone(host) {
    const msgEl = qs("#flv-gz-message", host);
    if (msgEl) msgEl.textContent = "Loading…";

    try {
      const res = await fetch("/api/greenzone_today", { method: "GET" });
      if (!res.ok) {
        const status = res.status;
        throw Object.assign(new Error(`HTTP ${status}`), { status });
      }
      const json = await res.json().catch(() => ({}));
      renderGreenZone(host, json);
    } catch (error) {
      if (window.__flVerifyDebug) {
        console.error("[Verify Modal] GreenZone fetch failed", error);
      }
      const errPayload = {
        suggestions: [],
        error: error?.message || "Request failed",
      };
      if (typeof error?.status !== "undefined") {
        errPayload.status = error.status;
      }
      renderGreenZone(host, errPayload);
    }
  }

  function buildModal() {
    let host = qs("#fl-verify-modal-host");
    if (host) return host;

    host = document.createElement("div");
    host.id = "fl-verify-modal-host";
    host.style.cssText =
      "position:fixed;inset:0;z-index:2147483646;display:none;align-items:center;justify-content:center;background:rgba(0,0,0,.55);";

    const card = document.createElement("div");
    card.className = "flv-card";
    card.setAttribute("role", "dialog");
    card.setAttribute("aria-modal", "true");
    card.setAttribute("data-build", "datefix-final3");
    card.style.cssText =
      "width:min(880px,96vw);max-height:90vh;overflow:auto;border-radius:16px;border:1px solid rgba(255,255,255,.12);background:rgba(23,23,28,.96);backdrop-filter:blur(6px);padding:18px;";

    host.appendChild(card);

    // Header row
    const headerRow = document.createElement("div");
    headerRow.style.cssText =
      "display:flex;align-items:center;justify-content:space-between;margin-bottom:10px;";

    const title = document.createElement("h3");
    title.style.margin = "0";
    title.style.font = "600 20px/1.2 system-ui";
    title.textContent = "Verify Race ";

    const buildTag = document.createElement("span");
    buildTag.style.cssText = "font-size:11px;opacity:.5;margin-left:8px;";
    buildTag.textContent = "Build: datefix-final3";
    title.appendChild(buildTag);

    const closeBtn = document.createElement("button");
    closeBtn.id = "flv-close";
    closeBtn.textContent = "✕";
    closeBtn.style.cssText =
      "border:none;background:transparent;color:inherit;font:600 16px;opacity:.8;cursor:pointer";

    headerRow.appendChild(title);
    headerRow.appendChild(closeBtn);
    card.appendChild(headerRow);

    // === Track + Race row ===
    const row1 = document.createElement("div");
    row1.className = "flv-row";
    row1.style.cssText = "margin-bottom:14px;";

    const grid1 = document.createElement("div");
    grid1.style.cssText =
      "display:grid;grid-template-columns:minmax(0,1.5fr) minmax(0,0.7fr);gap:10px;";

    // Track
    const trackWrap = document.createElement("div");
    const trackLabel = document.createElement("label");
    trackLabel.style.display = "block";

    const trackTitle = document.createElement("div");
    trackTitle.style.cssText = "margin-bottom:6px;opacity:.9;";
    trackTitle.innerHTML = 'Track <span style="color:#ffcc00">*</span>';

    const trackInput = document.createElement("input");
    trackInput.id = "flv-track";
    trackInput.type = "text";
    trackInput.placeholder = "Track";
    trackInput.style.cssText =
      "width:100%;padding:10px;border-radius:10px;border:1px solid rgba(255,255,255,.28);background:rgba(17,17,23,1);color:inherit";

    trackLabel.appendChild(trackTitle);
    trackLabel.appendChild(trackInput);
    trackWrap.appendChild(trackLabel);

    const trackWarn = document.createElement("small");
    trackWarn.id = "flv-track-warn";
    trackWarn.style.cssText = "display:none;color:#ffcc00;";
    trackWarn.textContent = "Track is required.";
    trackWrap.appendChild(trackWarn);

    grid1.appendChild(trackWrap);

    // Race #
    const raceWrap = document.createElement("div");
    const raceLabel = document.createElement("label");
    raceLabel.style.display = "block";

    const raceTitle = document.createElement("div");
    raceTitle.style.cssText = "margin-bottom:6px;opacity:.9;";
    raceTitle.textContent = "Race #";

    const raceInput = document.createElement("input");
    raceInput.id = "flv-race";
    raceInput.type = "text";
    raceInput.placeholder = "e.g. 6";
    raceInput.style.cssText =
      "width:100%;padding:10px;border-radius:10px;border:1px solid rgba(255,255,255,.28);background:rgba(17,17,23,1);color:inherit";

    raceLabel.appendChild(raceTitle);
    raceLabel.appendChild(raceInput);
    raceWrap.appendChild(raceLabel);

    const raceWarn = document.createElement("small");
    raceWarn.id = "flv-race-warn";
    raceWarn.style.cssText = "display:none;color:#ffcc00;";
    raceWarn.textContent = "Server asked for a Race # — please add one.";
    raceWrap.appendChild(raceWarn);

    grid1.appendChild(raceWrap);
    row1.appendChild(grid1);
    card.appendChild(row1);

    // === Date row (full width) ===
    const row2 = document.createElement("div");
    row2.className = "flv-row";
    row2.style.cssText = "margin-bottom:16px;";

    const dateWrap = document.createElement("div");
    const dateLabel = document.createElement("label");
    dateLabel.style.display = "block";

    const dateTitle = document.createElement("div");
    dateTitle.style.cssText = "margin-bottom:6px;opacity:.9;";
    dateTitle.textContent = "Date";

    const dateInput = document.createElement("input");
    dateInput.id = "flv-date";
    dateInput.type = "date";
    dateInput.style.cssText =
      "width:100%;padding:10px;border-radius:10px;border:1px solid rgba(255,255,255,.28);background:rgba(17,17,23,1);color:inherit";

    dateLabel.appendChild(dateTitle);
    dateLabel.appendChild(dateInput);
    dateWrap.appendChild(dateLabel);
    row2.appendChild(dateWrap);
    card.appendChild(row2);

    // Status
    const statusEl = document.createElement("div");
    statusEl.id = "flv-status";
    statusEl.style.cssText = "font:600 12px/1.2 system-ui;opacity:.85;margin-bottom:10px;";
    statusEl.textContent = "Idle";
    card.appendChild(statusEl);

    // Buttons row
    const buttonsRow = document.createElement("div");
    buttonsRow.style.cssText = "display:flex;gap:10px;align-items:center;margin:14px 0;flex-wrap:wrap;";

    const runBtn = document.createElement("button");
    runBtn.id = "flv-run";
    runBtn.textContent = "Verify Now";
    runBtn.style.cssText = "padding:10px 18px;border-radius:12px;border:none;background:#6b46c1;color:#fff;font-weight:700;cursor:pointer";

    const openTopBtn = document.createElement("button");
    openTopBtn.id = "flv-open-top";
    openTopBtn.textContent = "Open Top Result";
    openTopBtn.style.cssText = "padding:10px 14px;border-radius:12px;border:1px solid rgba(255,255,255,.18);background:transparent;color:inherit;cursor:pointer";

    const openGoogleBtn = document.createElement("button");
    openGoogleBtn.id = "flv-open-google";
    openGoogleBtn.textContent = "Open Google (debug)";
    openGoogleBtn.style.cssText = "padding:10px 14px;border-radius:12px;border:1px solid rgba(255,255,255,.18);background:transparent;color:inherit;cursor:pointer";

    const helpText = document.createElement("small");
    helpText.style.opacity = ".75";
    helpText.textContent = "Track & Date required; Race # helps context.";

    buttonsRow.appendChild(runBtn);
    buttonsRow.appendChild(openTopBtn);
    buttonsRow.appendChild(openGoogleBtn);
    buttonsRow.appendChild(helpText);
    card.appendChild(buttonsRow);

    // Summary details
    const summaryDetails = document.createElement("details");
    summaryDetails.id = "flv-sum";
    summaryDetails.open = true;

    const summarySummary = document.createElement("summary");
    summarySummary.style.cssText = "cursor:pointer;opacity:.9;";
    summarySummary.textContent = "Summary";

    const summaryBody = document.createElement("pre");
    summaryBody.id = "flv-sum-body";
    summaryBody.style.cssText = "white-space:pre-wrap;margin-top:8px;max-height:240px;overflow:auto;padding:12px;border-radius:12px;border:1px solid rgba(255,255,255,.12);background:rgba(255,255,255,.05);font:12px/1.5 ui-monospace, Menlo, Consolas;";
    summaryBody.textContent = "No summary returned.";

    summaryDetails.appendChild(summarySummary);
    summaryDetails.appendChild(summaryBody);
    card.appendChild(summaryDetails);

    // GreenZone details
    const gzDetails = document.createElement("details");
    gzDetails.id = "flv-gz-details";
    gzDetails.style.cssText = "margin-top:14px;";

    const gzSummary = document.createElement("summary");
    gzSummary.style.cssText = "cursor:pointer;opacity:.9;";
    gzSummary.textContent = "GreenZone Data";

    const gzWrap = document.createElement("div");
    gzWrap.id = "flv-gz-wrap";
    gzWrap.style.cssText = "margin-top:10px;";

    const gzMessage = document.createElement("div");
    gzMessage.id = "flv-gz-message";
    gzMessage.style.cssText = "font:12px/1.4 system-ui;opacity:.8;";
    gzMessage.textContent = "Loading…";

    const gzTable = document.createElement("div");
    gzTable.id = "flv-gz-table";
    gzTable.style.cssText = "margin-top:10px;";

    const gzDebugLabel = document.createElement("div");
    gzDebugLabel.style.cssText = "margin-top:10px;opacity:.55;font-size:11px;";
    gzDebugLabel.textContent = "Debug JSON (latest suggestions)";

    const gzJson = document.createElement("pre");
    gzJson.id = "flv-gz-json";
    gzJson.style.cssText = "white-space:pre-wrap;margin-top:6px;max-height:220px;overflow:auto;padding:10px;border-radius:10px;border:1px solid rgba(255,255,255,.12);background:rgba(0,0,0,.4);font:11px/1.5 ui-monospace, Menlo, Consolas;";
    gzJson.textContent = "[]";

    gzWrap.appendChild(gzMessage);
    gzWrap.appendChild(gzTable);
    gzWrap.appendChild(gzDebugLabel);
    gzWrap.appendChild(gzJson);
    gzDetails.appendChild(gzSummary);
    gzDetails.appendChild(gzWrap);
    card.appendChild(gzDetails);

    document.body.appendChild(host);
    host.__flvLast = { top: null, query: "" };

    qs("#flv-close", host)?.addEventListener("click", () => {
      host.style.display = "none";
    });

    const runBtn = qs("#flv-run", host);
    const statusEl = qs("#flv-status", host);
    const summaryEl = qs("#flv-sum-body", host);
    const warnTrack = qs("#flv-track-warn", host);
    const warnRace = qs("#flv-race-warn", host);
    const trackInput = qs("#flv-track", host);
    const raceInput = qs("#flv-race", host);
    const dateInput = qs("#flv-date", host);

    if (dateInput && !dateInput.value) {
      const today = todayISO();
      dateInput.value = today;
    }
    try {
      console.info(
        "[verify-modal] mounted build=datefix-final3 dateInput=",
        dateInput && dateInput.type
      );
    } catch {
      /* ignore logging failures */
    }

    if (runBtn) {
      const defaultLabel = runBtn.textContent || "Verify Now";
      runBtn.addEventListener("click", async () => {
        const track = (trackInput?.value || "").trim();
        const raceNo = (raceInput && raceInput.value ? raceInput.value.trim() : "") || null;
        const rawDate = dateInput && dateInput.value ? dateInput.value : null;
        const date = rawDate || todayISO();

        if (warnTrack) warnTrack.style.display = track ? "none" : "";
        if (!track) {
          try {
            trackInput?.focus();
          } catch {
            /* ignore */
          }
          return;
        }
        if (warnRace) warnRace.style.display = "none";

        const requestInfo = { track, raceNo: raceNo || null, date };
        if (statusEl) {
          statusEl.textContent = "Running…";
          statusEl.style.color = "#cbd5f5";
        }
        if (summaryEl) summaryEl.textContent = "Working…";
        runBtn.disabled = true;
        runBtn.textContent = "Running…";
        host.__flvLast = { top: null, query: "" };

        pushSnapshot(track, raceNo, readUIPredictions());

        try {
          const predicted = readUIPredictions();
          const resp = await fetch("/api/verify_race", {
            method: "POST",
            headers: { "Content-Type": "application/json" },
            body: JSON.stringify({
              track,
              date,
              raceNo: raceNo || undefined,
              predicted,
            }),
          });
          const data = await resp.json().catch(() => ({}));
          
          // Include date in response data for summary display
          if (date && !data.date) {
            data.date = date;
          }

          if (statusEl) {
            statusEl.textContent = resp.ok ? "OK" : `Error ${resp.status}`;
            statusEl.style.color = resp.ok ? "#cbd5f5" : "#f87171";
          }

          host.__flvLast = {
            top: data?.top || null,
            query: data?.query || "",
          };

          const summaryPayload = resp.ok
            ? { ...data, date }
            : {
                ...data,
                date,
                error: data?.error || `Request failed (${resp.status})`,
                details: data?.details || data?.message || null,
                step: data?.step || "verify_race",
              };

          renderSummary(summaryEl, summaryPayload);

          const debugEl = qs("#flv-gz-json", host);
          if (debugEl) {
            try {
              const existing = JSON.parse(debugEl.textContent || "[]");
              const arr = Array.isArray(existing) ? existing : [];
              arr.unshift({ request: requestInfo, response: data });
              debugEl.textContent = JSON.stringify(arr.slice(0, 5), null, 2);
            } catch {
              debugEl.textContent = JSON.stringify(
                [{ request: requestInfo, response: data }],
                null,
                2
              );
            }
          }
        } catch (error) {
          if (statusEl) {
            statusEl.textContent = "Error";
            statusEl.style.color = "#f87171";
          }
          renderSummary(summaryEl, {
            date,
            error: "Request failed",
            details: error?.message || String(error),
            step: "verify_race_fetch",
          });
          if (window.__flVerifyDebug) {
            console.error("[Verify Modal] request failed", error);
          }
        } finally {
          runBtn.disabled = false;
          runBtn.textContent = defaultLabel;
          refreshGreenZone(host);
          try {
            fetch("/api/verify_backfill", { method: "POST" }).catch(() => {});
          } catch {
            /* ignore background errors */
          }
        }
      });
    }

    qs("#flv-open-top", host)?.addEventListener("click", () => {
      try {
        const url = host.__flvLast?.top?.link;
        if (url) window.open(url, "_blank", "noopener");
      } catch {
        /* ignore */
      }
    });

    qs("#flv-open-google", host)?.addEventListener("click", () => {
      try {
        const query = host.__flvLast?.query || "";
        if (query) {
          const url = `https://www.google.com/search?q=${encodeURIComponent(query)}`;
          window.open(url, "_blank", "noopener");
        }
      } catch {
        /* ignore */
      }
    });

    host.__flvRefreshGreenZone = () => refreshGreenZone(host);

    return host;
  }

  function prefill(host, ctx) {
    const saved = readCtx();
    const trackVal = ctx?.track || currentTrack() || saved.track || "";
    const raceVal = ctx?.raceNo || currentRaceNo() || saved.raceNo || "";
    const dateVal = ctx?.date || saved.date || todayISO();

    const trackInput = qs("#flv-track", host);
    const raceInput = qs("#flv-race", host);
    const dateInput = qs("#flv-date", host);
    const statusEl = qs("#flv-status", host);
    const summaryEl = qs("#flv-sum-body", host);
    const warnTrack = qs("#flv-track-warn", host);
    const warnRace = qs("#flv-race-warn", host);

<<<<<<< HEAD
    if (ctx && ctx.track && trackInput && !trackInput.value) {
      trackInput.value = ctx.track;
    } else if (trackInput) {
      trackInput.value = trackVal || "";
    }
    if (ctx && ctx.raceNo && raceInput && !raceInput.value) {
      raceInput.value = ctx.raceNo;
    } else if (raceInput) {
      raceInput.value = raceVal || "";
    }
    if (ctx && ctx.date && dateInput && !dateInput.value) {
      dateInput.value = ctx.date;
    } else if (dateInput && !dateInput.value) {
      dateInput.value = dateVal || todayISO();
    }
=======
    if (trackInput) trackInput.value = trackVal || "";
    if (raceInput) raceInput.value = raceVal || "";
    if (dateInput) dateInput.value = dateVal || todayISO();
>>>>>>> e29c2f7c
    if (statusEl) {
      statusEl.textContent = "Idle";
      statusEl.style.color = "#cbd5f5";
    }
    if (summaryEl) summaryEl.textContent = "No summary returned.";
    if (warnTrack) warnTrack.style.display = trackVal ? "none" : "";
    if (warnRace) warnRace.style.display = "none";

    pushSnapshot(trackVal || currentTrack(), raceVal || currentRaceNo(), readUIPredictions());

    if (typeof host.__flvRefreshGreenZone === "function") {
      host.__flvRefreshGreenZone();
    }
  }

  function open(ctx) {
    const host = buildModal();
    prefill(host, ctx);
    host.style.display = "flex";
    try {
      qs("#flv-track", host)?.focus();
    } catch {
      /* ignore */
    }
  }

  window.__FL_OPEN_VERIFY_MODAL__ = open;
})();

<|MERGE_RESOLUTION|>--- conflicted
+++ resolved
@@ -666,27 +666,9 @@
     const warnTrack = qs("#flv-track-warn", host);
     const warnRace = qs("#flv-race-warn", host);
 
-<<<<<<< HEAD
-    if (ctx && ctx.track && trackInput && !trackInput.value) {
-      trackInput.value = ctx.track;
-    } else if (trackInput) {
-      trackInput.value = trackVal || "";
-    }
-    if (ctx && ctx.raceNo && raceInput && !raceInput.value) {
-      raceInput.value = ctx.raceNo;
-    } else if (raceInput) {
-      raceInput.value = raceVal || "";
-    }
-    if (ctx && ctx.date && dateInput && !dateInput.value) {
-      dateInput.value = ctx.date;
-    } else if (dateInput && !dateInput.value) {
-      dateInput.value = dateVal || todayISO();
-    }
-=======
     if (trackInput) trackInput.value = trackVal || "";
     if (raceInput) raceInput.value = raceVal || "";
     if (dateInput) dateInput.value = dateVal || todayISO();
->>>>>>> e29c2f7c
     if (statusEl) {
       statusEl.textContent = "Idle";
       statusEl.style.color = "#cbd5f5";
