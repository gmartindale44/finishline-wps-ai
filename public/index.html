--- conflicted
+++ resolved
@@ -159,10 +159,6 @@
       raceDateInput.value = todayISO();
     }
   </script>
-<<<<<<< HEAD
-  <script src="/js/verify-loader.js?v=v2025-11-15-mainform-date" defer></script>
-=======
   <script src="/js/verify-loader.js?v=v2025-11-14-datefix-final3" defer></script>
->>>>>>> b6bb109b
 </body>
 </html>