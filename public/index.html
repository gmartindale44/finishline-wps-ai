--- conflicted
+++ resolved
@@ -32,11 +32,7 @@
       </label>
       <label class="field">
         <span>Track</span>
-<<<<<<< HEAD
-        <input id="race-track" name="track" data-role="fl-track" type="text" placeholder="e.g., Churchill Downs" />
-=======
         <input id="fl-track" data-role="fl-track" type="text" placeholder="e.g., Churchill Downs" />
->>>>>>> 0ed290e9
       </label>
       <label class="field">
         <span>Surface</span>
@@ -158,10 +154,6 @@
       }
     });
   </script>
-<<<<<<< HEAD
-  <script src="/js/verify-loader.js?v=v2025-11-14-wirefix5" defer></script>
-=======
   <script src="/js/verify-loader.js?v=v2025-11-14-wirefix3" defer></script>
->>>>>>> 0ed290e9
 </body>
 </html>