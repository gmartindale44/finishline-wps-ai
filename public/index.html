--- conflicted
+++ resolved
@@ -58,7 +58,6 @@
         <span>Distance</span>
         <input id="race-distance" type="text" placeholder="e.g., 1 1/4 miles" />
       </label>
-<<<<<<< HEAD
 
       <!-- Race # -->
       <label class="field">
@@ -68,11 +67,6 @@
           type="text"
           placeholder="e.g., 6"
         />
-=======
-      <label class="field">
-        <span>Race #</span>
-        <input id="fl-race-number" type="text" placeholder="e.g., 6" />
->>>>>>> a16e8146
       </label>
     </div>
 
@@ -188,7 +182,6 @@
       });
     })();
   </script>
-<<<<<<< HEAD
   <!-- Set default Race Date to today -->
   <script>
     (function () {
@@ -208,8 +201,6 @@
       });
     })();
   </script>
-=======
->>>>>>> a16e8146
   <script src="/js/verify-loader.js?v=v2025-11-15-verify-stable" defer></script>
 </body>
 </html>