// pages/api/verify_race.js
//
// IMPORTANT: This handler is designed to NEVER return HTTP 500.
// All errors are caught and returned as HTTP 200 with structured JSON
// containing error, details, and step fields. This ensures the frontend
// can always parse the response and display meaningful error messages.

import crypto from "node:crypto";
import { Redis } from "@upstash/redis";
import * as cheerio from "cheerio";
import { fetchAndParseResults } from "../../lib/results.js";

const GOOGLE_API_KEY = (process.env.GOOGLE_API_KEY ?? "").trim();
const GOOGLE_CSE_ID = (process.env.GOOGLE_CSE_ID ?? "").trim();

const TTL_SECONDS = 60 * 60 * 24; // 24h
const isVercel = !!process.env.VERCEL;
const RECON_LIST = "reconciliations:v1";
const RECON_DAY_PREFIX = "reconciliations:v1:";

let redisClient = null;
function getRedis() {
  if (!redisClient) {
    try {
      redisClient = Redis.fromEnv();
    } catch (error) {
      console.error("[verify_race] Failed to init Redis client", error);
      redisClient = null;
    }
  }
  return redisClient;
}

const slug = (s = "") =>
  s
    .toString()
    .toLowerCase()
    .normalize("NFD")
    .replace(/\p{Diacritic}/gu, "")
    .replace(/[^a-z0-9]+/g, "_")
    .replace(/^_+|_+$/g, "");

/**
 * Normalize horse name for comparison
 * @param {string} name
 * @returns {string}
 */
function normalizeHorseName(name) {
  return (name || "").replace(/\s+/g, " ").trim();
}

/**
 * Parse HRN race-specific outcome from HTML using cheerio
 * Finds the specific race section and parses the Runner (speed) W/P/S table
 * @param {cheerio.CheerioAPI} $
 * @param {string} raceNo
 * @returns {{ win?: string; place?: string; show?: string }}
 */
function parseHRNRaceOutcome($, raceNo) {
  const outcome = {};

  try {
    // Find the race section by looking for a heading that contains "Race # {raceNo}"
    const raceLabel = `Race # ${raceNo}`;
    const raceLabelAlt = `Race ${raceNo}`;
    let raceSection = null;

    // Search for headings that match the race number
    $("h1, h2, h3, h4, h5, h6, div, span, p").each((_, el) => {
      const text = $(el).text().trim();
      if (
        text.includes(raceLabel) ||
        text.includes(raceLabelAlt) ||
        new RegExp(`Race\\s*#?\\s*${raceNo}\\b`, "i").test(text)
      ) {
        // Found the race heading, now find its containing section
        // Climb up to find a parent container that likely contains the race tables
        let parent = $(el).parent();
        for (let i = 0; i < 5 && parent.length; i++) {
          // Check if this parent contains tables with Runner/Win/Place/Show
          const hasRunnerTable = parent
            .find("table")
            .toArray()
            .some((table) => {
              const headerText = $(table).find("tr").first().text().toLowerCase();
              return (
                headerText.includes("runner") &&
                headerText.includes("win") &&
                headerText.includes("place") &&
                headerText.includes("show")
              );
            });

          if (hasRunnerTable) {
            raceSection = parent;
            break;
          }
          parent = parent.parent();
        }
        if (raceSection) return false; // break the each loop
      }
    });

    if (!raceSection) {
      // Try a simpler approach: find all tables and check if they're in a race section
      $("table").each((_, table) => {
        const $table = $(table);
        const headerText = $table.find("tr").first().text().toLowerCase();

        // Check if this is a Runner/Win/Place/Show table
        if (
          headerText.includes("runner") &&
          headerText.includes("win") &&
          headerText.includes("place") &&
          headerText.includes("show")
        ) {
          // Check if this table is NOT in the "Today's racing results" summary
          // by looking at preceding text/headings
          let prevText = "";
          $table
            .prevAll()
            .slice(0, 10)
            .each((_, el) => {
              prevText += $(el).text() + " ";
            });

          const isSummaryTable =
            /today'?s\s+racing\s+results/i.test(prevText) ||
            /speed\s+figures/i.test(prevText);

          if (!isSummaryTable) {
            // This might be a race-specific table, check if it's near our race number
            const nearbyText = prevText + $table.text();
            if (
              new RegExp(`Race\\s*#?\\s*${raceNo}\\b`, "i").test(nearbyText)
            ) {
              raceSection = $table.closest("div, section, article, main");
              if (!raceSection.length) raceSection = $table.parent();
              return false; // break
            }
          }
        }
      });
    }

    if (!raceSection || !raceSection.length) {
      return outcome; // Could not find race section
    }

    // Now find the Runner (speed) table within the race section
    // This table has columns: Runner (speed), Win, Place, Show
    // and contains the actual finishing positions for this race
    raceSection.find("table").each((_, table) => {
      const $table = $(table);
      const headerRow = $table.find("tr").first();
      const headerCells = headerRow.find("th, td").toArray();

      // Check if this table has Runner, Win, Place, Show columns
      const headerTexts = headerCells.map((cell) =>
        $(cell).text().toLowerCase().trim()
      );

      // Verify this is the Runner (speed) W/P/S table, not the summary table
      // The summary table has columns like: Race, HRN, Horse, Sire, Age
      // The Runner table has: Runner (speed), Win, Place, Show
      const hasRunnerCol = headerTexts.some(
        (h) => h.includes("runner") || h.includes("horse")
      );
      const hasWinCol = headerTexts.some((h) => h.includes("win"));
      const hasPlaceCol = headerTexts.some((h) => h.includes("place"));
      const hasShowCol = headerTexts.some((h) => h.includes("show"));

      // Reject if this looks like the summary table (has HRN, Sire, Age columns)
      const hasSummaryCols =
        headerTexts.some((h) => h.includes("hrn") || h.includes("sire")) &&
        !hasWinCol;

      if (hasSummaryCols) {
        return; // This is the summary table, skip it
      }

      // Must have all required columns: Runner, Win, Place, Show
      const runnerIdx = headerTexts.findIndex(
        (h) => h.includes("runner") || h.includes("horse")
      );
      const winIdx = headerTexts.findIndex((h) => h.includes("win"));
      const placeIdx = headerTexts.findIndex((h) => h.includes("place"));
      const showIdx = headerTexts.findIndex((h) => h.includes("show"));

      if (
        runnerIdx === -1 ||
        winIdx === -1 ||
        placeIdx === -1 ||
        showIdx === -1
      ) {
        return; // Not the right table, continue
      }

      // Parse rows to find Win/Place/Show horses
      // The Runner (speed) table encodes finishing positions:
      // - Row with payout in first payout cell (Win) = winner
      // - Row with payout in second payout cell (Place) = place horse
      // - Row with payout in third payout cell (Show) = show horse
      const rows = $table.find("tr").slice(1); // Skip header

      rows.each((_, row) => {
        const cells = $(row).find("td, th").toArray();
        if (cells.length < 2) {
          return; // Need at least runner name + some payout cells
        }

        // Extract runner name from the first cell (strip speed figure suffix like "(98*)")
        let runnerName = $(cells[0]).text().trim();
        // Remove speed figure in parentheses: "Full Time Strutin (98*)" -> "Full Time Strutin"
        runnerName = runnerName.replace(/\s*\([^)]*\)\s*$/, "").trim();
        runnerName = normalizeHorseName(runnerName);

        if (!runnerName) return;

        // Find payout cells: cells that contain "$" (dollar amounts)
        // In HRN Runner table, payout cells are the ones with dollar amounts like "$8.20"
        // Other cells may contain post position numbers, speed figures, icons, etc. - ignore those
        const payoutCells = cells
          .map((cell, idx) => ({ cell: $(cell), idx }))
          .filter(({ cell }) => {
            const text = cell.text().trim();
            return text.includes("$");
          });

        // We need at least 3 payout cells (Win, Place, Show)
        // But we'll work with what we have
        if (payoutCells.length < 1) {
          return; // No payout cells found in this row
        }

        // Extract payout text from each payout cell
        // payoutCells[0] = Win payout, [1] = Place payout, [2] = Show payout
        const winText =
          payoutCells[0]?.cell.text().trim() || "";
        const placeText =
          payoutCells[1]?.cell.text().trim() || "";
        const showText =
          payoutCells[2]?.cell.text().trim() || "";

        // Check if each payout is valid (non-empty and not "-")
        const hasWin = !!winText && winText !== "-" && winText.length > 0;
        const hasPlace = !!placeText && placeText !== "-" && placeText.length > 0;
        const hasShow = !!showText && showText !== "-" && showText.length > 0;

        // Debug logging (server-side only)
        if (process.env.VERIFY_DEBUG === "true") {
          console.log("[verify_race] HRN payout cells", {
            runnerName,
            payoutCellsCount: payoutCells.length,
            winText,
            placeText,
            showText,
            hasWin,
            hasPlace,
            hasShow,
          });
        }

        // Assign positions: only assign once per bucket (first row with valid payout)
        if (hasWin && !outcome.win) {
          outcome.win = runnerName;
        }
        if (hasPlace && !outcome.place) {
          outcome.place = runnerName;
        }
        if (hasShow && !outcome.show) {
          outcome.show = runnerName;
        }
      });

      // If we found at least one position from the Runner (speed) table, we're done with this table
      // The outcome object was populated directly in the loop above
      if (outcome.win || outcome.place || outcome.show) {
        // Debug logging for HRN parsing (server-side only)
        if (process.env.VERIFY_DEBUG === "true") {
          console.log("[verify_race] HRN Runner table result", {
            outcome: { ...outcome },
          });
        }

        // Break after processing the Runner (speed) table
        // We'll use fallback only if positions are missing
        return false; // Found Runner table, break the each loop
      }
    });

    // Fallback: If we didn't get all three positions from Runner (speed) table,
    // try the Pool / Finish / $2 Payout table
    if (!outcome.win || !outcome.place || !outcome.show) {
      // Look for Pool/Finish table with Trifecta or Exacta rows
      raceSection.find("table").each((_, table) => {
        const $table = $(table);
        const headerRow = $table.find("tr").first();
        const headerTexts = headerRow
          .find("th, td")
          .toArray()
          .map((cell) => $(cell).text().toLowerCase().trim());

        const poolIdx = headerTexts.findIndex((h) => h.includes("pool"));
        const finishIdx = headerTexts.findIndex((h) => h.includes("finish"));
        const payoutIdx = headerTexts.findIndex((h) =>
          h.includes("payout") || h.includes("$2")
        );

        if (finishIdx === -1) return; // Need Finish column

        // Find Trifecta row (preferred) or Exacta row
        const rows = $table.find("tr").slice(1);
        let finishPattern = null;

        rows.each((_, row) => {
          const cells = $(row).find("td, th").toArray();
          const poolCell =
            poolIdx >= 0 && cells[poolIdx]
              ? $(cells[poolIdx]).text().toLowerCase().trim()
              : "";
          const finishCell =
            finishIdx >= 0 && cells[finishIdx]
              ? $(cells[finishIdx]).text().trim()
              : "";

          // Prefer Trifecta (has 3 numbers), fallback to Exacta (has 2)
          if (
            (poolCell.includes("trifecta") || poolCell.includes("exacta")) &&
            finishCell
          ) {
            // Finish pattern like "2-5-3" or "2-5"
            const match = finishCell.match(/^(\d+)[\s\-]+(\d+)(?:[\s\-]+(\d+))?/);
            if (match) {
              finishPattern = {
                winProg: match[1],
                placeProg: match[2],
                showProg: match[3] || null, // Exacta only has 2 numbers
              };
              return false; // break
            }
          }
        });

        if (finishPattern) {
          // Now map program numbers to horse names using the entries table
          // Look for a table with PP (post position) or program number column
          raceSection.find("table").each((_, entriesTable) => {
            const $entriesTable = $(entriesTable);
            const entriesHeader = $entriesTable.find("tr").first();
            const entriesHeaderTexts = entriesHeader
              .find("th, td")
              .toArray()
              .map((cell) => $(cell).text().toLowerCase().trim());

            const ppIdx = entriesHeaderTexts.findIndex(
              (h) => h.includes("pp") || h.includes("post") || h === "#"
            );
            const horseIdx = entriesHeaderTexts.findIndex(
              (h) =>
                h.includes("horse") ||
                h.includes("runner") ||
                h.includes("name") ||
                h.includes("last")
            );

            if (ppIdx === -1 || horseIdx === -1) return;

            const programToHorse = new Map();
            $entriesTable
              .find("tr")
              .slice(1)
              .each((_, row) => {
                const cells = $(row).find("td, th").toArray();
                if (cells.length <= Math.max(ppIdx, horseIdx)) return;

                const ppText = $(cells[ppIdx]).text().trim();
                const ppMatch = ppText.match(/^(\d+)/);
                if (!ppMatch) return;

                const programNum = ppMatch[1];
                let horseName = $(cells[horseIdx]).text().trim();
                // Remove speed figures and normalize
                horseName = horseName.replace(/\s*\([^)]*\)\s*$/, "").trim();
                horseName = normalizeHorseName(horseName);

                if (horseName) {
                  programToHorse.set(programNum, horseName);
                }
              });

            // Map finish pattern to horse names
            if (finishPattern.winProg && programToHorse.has(finishPattern.winProg)) {
              if (!outcome.win)
                outcome.win = programToHorse.get(finishPattern.winProg);
            }
            if (
              finishPattern.placeProg &&
              programToHorse.has(finishPattern.placeProg)
            ) {
              if (!outcome.place)
                outcome.place = programToHorse.get(finishPattern.placeProg);
            }
            if (
              finishPattern.showProg &&
              programToHorse.has(finishPattern.showProg)
            ) {
              if (!outcome.show)
                outcome.show = programToHorse.get(finishPattern.showProg);
            }

            return false; // Found entries table, break
          });
        }
      });
    }
  } catch (error) {
    console.error("[verify_race] parseHRNRaceOutcome failed", error);
  }

  return outcome;
}

/**
 * Parse outcome from HTML using cheerio
 * @param {string} html
 * @param {string} url
 * @param {string | number | null} raceNo
 * @returns {{ win?: string; place?: string; show?: string }}
 */
function parseOutcomeFromHtml(html, url, raceNo = null) {
  const outcome = {};
  try {
    const $ = cheerio.load(html);
    const isHRN = /horseracingnation\.com/i.test(url);

    // For HRN pages, use race-specific parsing
    if (isHRN && raceNo) {
      const hrnOutcome = parseHRNRaceOutcome($, String(raceNo));
      if (hrnOutcome.win || hrnOutcome.place || hrnOutcome.show) {
        return hrnOutcome;
      }
      // If HRN parsing failed, fall through to generic parsing
    }

    // Generic parsing: Try to find a results table with finishing positions
    const rows = [];
    $("table tr").each((_, el) => {
      const cells = $(el).find("td, th");
      if (cells.length < 2) return;

      const firstCell = $(cells[0]).text().trim();
      // Match position: "1", "1st", "2", "2nd", etc.
      const posMatch =
        firstCell.match(/^(\d+)[a-z]{0,2}$/i) || firstCell.match(/^(\d+)$/);
      if (!posMatch) return;

      const pos = parseInt(posMatch[1], 10);
      // Only care about positions 1, 2, 3
      if (pos < 1 || pos > 3) return;

      let name = $(cells[1]).text();
      name = normalizeHorseName(name);
      if (!name) return;

      rows.push({ pos, name });
    });

    // Build outcome from rows
    const byPos = new Map();
    rows.forEach(({ pos, name }) => {
      if (!byPos.has(pos)) {
        byPos.set(pos, name);
      }
    });

    if (byPos.get(1)) outcome.win = byPos.get(1);
    if (byPos.get(2)) outcome.place = byPos.get(2);
    if (byPos.get(3)) outcome.show = byPos.get(3);

    // If we didn't find anything in tables, try text-based heuristics
    if (!outcome.win && !outcome.place && !outcome.show) {
      // Look for "Win: HorseName" patterns
      const winMatch = html.match(/Win[:\s]+([A-Za-z0-9' .\-]+)/i);
      const placeMatch = html.match(/Place[:\s]+([A-Za-z0-9' .\-]+)/i);
      const showMatch = html.match(/Show[:\s]+([A-Za-z0-9' .\-]+)/i);

      if (winMatch) outcome.win = normalizeHorseName(winMatch[1]);
      if (placeMatch) outcome.place = normalizeHorseName(placeMatch[1]);
      if (showMatch) outcome.show = normalizeHorseName(showMatch[1]);
    }
  } catch (error) {
    console.error("[verify_race] parseOutcomeFromHtml failed", error);
  }

  return outcome;
}

/**
 * Extract outcome from result page using cheerio
 * @param {string} url
 * @param {{ track: string; date: string; raceNo?: string | null }} ctx
 * @returns {Promise<{ win?: string; place?: string; show?: string }>}
 */
async function extractOutcomeFromResultPage(url, ctx) {
  try {
    const res = await fetch(url, {
      headers: {
        "User-Agent": "Mozilla/5.0 (FinishLineVerifyBot)",
      },
    });

    if (!res.ok) {
      return {};
    }

    const html = await res.text();
    const outcome = parseOutcomeFromHtml(html, url, ctx.raceNo);
    return outcome;
  } catch (error) {
    // Best-effort only; swallow errors and return empty so UI still works
    console.error("[verify_race] extractOutcomeFromResultPage failed", {
      url,
      error: error?.message || String(error),
    });
    return {};
  }
}

async function cseDirect(query) {
  if (!GOOGLE_API_KEY || !GOOGLE_CSE_ID) {
    const err = new Error("Google CSE credentials missing");
    err.step = "cse_credentials";
    throw err;
  }
  const u = new URL("https://www.googleapis.com/customsearch/v1");
  u.searchParams.set("key", GOOGLE_API_KEY);
  u.searchParams.set("cx", GOOGLE_CSE_ID);
  u.searchParams.set("q", query);
  const r = await fetch(u.toString());
  if (!r.ok) throw new Error(`Google CSE ${r.status}: ${await r.text()}`);
  const j = await r.json();
  const items = Array.isArray(j.items) ? j.items : [];
  return items.map((i) => ({
    title: i.title,
    link: i.link,
    snippet: i.snippet,
  }));
}

async function cseViaBridge(req, query) {
  const proto = req.headers["x-forwarded-proto"] || "https";
  const host = req.headers.host;
  const basePath = (
    process.env.NEXT_PUBLIC_BASE_PATH || process.env.NEXT_BASE_PATH || ""
  ).replace(/\/+$/, "");
  const pathPrefix = basePath
    ? basePath.startsWith("/")
      ? basePath
      : `/${basePath}`
    : "";
  const url = `${proto}://${host}${pathPrefix}/api/cse_resolver?q=${encodeURIComponent(
    query
  )}`;
  const r = await fetch(url, { cache: "no-store" });
  const j = await r.json().catch(() => ({}));
  if (!r.ok) throw new Error(j?.error || `CSE bridge ${r.status}`);
  const arr = Array.isArray(j.results) ? j.results : [];
  return arr.map((i) => ({
    title: i.title,
    link: i.link,
    snippet: i.snippet,
  }));
}

const preferHosts = [
  "horseracingnation.com",
  "entries.horseracingnation.com",
  "equibase.com",
];

function pickBest(items) {
  if (!Array.isArray(items) || !items.length) return null;
  const scored = items
    .map((item) => {
    try {
        const url = new URL(item.link || "");
        const host = url.hostname || "";
      const idx = preferHosts.findIndex((h) => host.includes(h));
      return { item, score: idx === -1 ? 10 : idx };
    } catch {
      return { item, score: 10 };
    }
    })
    .sort((a, b) => a.score - b.score);
  return scored.length ? scored[0].item : null;
}

async function runSearch(req, query) {
  return GOOGLE_API_KEY && GOOGLE_CSE_ID
    ? await cseDirect(query)
    : await cseViaBridge(req, query);
}

export default async function handler(req, res) {
  // Extract safe values early for error responses
  let safeDate = null;
  let safeTrack = null;
  let safeRaceNo = null;

  try {
    if (req.method !== "POST") {
      res.setHeader("Allow", "POST");
<<<<<<< HEAD
      // Return 200 with structured error for consistency (never 500)
=======
      // Return 200 with structured error for consistency (method validation)
>>>>>>> 4e344515
      return res.status(200).json({
        date: safeDate,
        track: safeTrack,
        raceNo: safeRaceNo,
        error: "Method Not Allowed",
        details: "Only POST requests are accepted",
        step: "verify_race_method_validation",
        outcome: { win: "", place: "", show: "" },
        hits: { winHit: false, placeHit: false, showHit: false },
      });
    }

    // Be tolerant of either req.body object or JSON string
    let body = req.body;
    if (typeof body === "string") {
      try {
        body = JSON.parse(body);
      } catch {
        body = {};
      }
    }
    if (!body && typeof req.json === "function") {
      try {
        body = await req.json();
      } catch {
        body = {};
      }
    }

    const {
      track,
      date: inputDate,
      raceNo,
      race_no,
      distance = "",
      surface = "",
      strategy = "",
      ai_picks = "",
      predicted = {},
    } = body || {};

    const raceNumber = raceNo ?? race_no;
    safeDate =
      (inputDate && String(inputDate).trim()) ||
      new Date().toISOString().slice(0, 10);
    safeTrack = track || null;
    safeRaceNo = raceNumber ?? null;

    console.info("[verify_race] request", {
      track: safeTrack,
      date: safeDate,
      raceNo: safeRaceNo,
    });

    if (!track) {
      return res.status(200).json({
        date: safeDate,
        track: safeTrack,
        raceNo: safeRaceNo,
        error: "Missing required field: track",
        details: "Track is required to verify a race",
        step: "verify_race_validation",
      });
    }

    const date = safeDate;

    const dWords = date.replace(/-/g, " ");
    const racePart = raceNumber ? ` Race ${raceNumber}` : "";
    const baseQuery = `${track}${racePart} ${date} results Win Place Show order`;
    const altQuery = `${track}${racePart} ${dWords} result chart official`;
    const siteBias =
      "(site:equibase.com OR site:horseracingnation.com OR site:entries.horseracingnation.com)";

    const queries = [
      `${baseQuery} ${siteBias}`.trim(),
      `${altQuery} ${siteBias}`.trim(),
      baseQuery,
      altQuery,
    ];

    let results = [];
    let queryUsed = queries[0];
    let lastError = null;
    const searchStep = "verify_race_search";

    try {
    for (const q of queries) {
      try {
        const items = await runSearch(req, q);
        queryUsed = q;
        results = items;
        if (items.length) break;
      } catch (error) {
        lastError = error;
          console.error("[verify_race] Search query failed", {
            query: q,
            error: error?.message || String(error),
          });
        }
    }

    if (!results.length && lastError) {
      throw lastError;
      }
    } catch (error) {
      console.error("[verify_race] Search failed", {
        error: error?.message || String(error),
        stack: error?.stack,
      });
      return res.status(200).json({
        date: safeDate,
        track: safeTrack,
        raceNo: safeRaceNo,
        error: "Search failed",
        details:
          lastError?.message ||
          error?.message ||
          "Unable to fetch race results from search providers",
        step: searchStep,
        query: queryUsed || queries[0] || null,
      });
    }

    const topPreferred = pickBest(results);
    const top = topPreferred || results[0] || null;

    let outcome = { win: "", place: "", show: "" };
    if (top?.link) {
      try {
        // Try cheerio-based parser first
        const cheerioOutcome = await extractOutcomeFromResultPage(top.link, {
          track: safeTrack || "",
          date: safeDate || "",
          raceNo: raceNumber,
        });

        // If cheerio found results, use them; otherwise fall back to regex parser
        if (cheerioOutcome.win || cheerioOutcome.place || cheerioOutcome.show) {
          outcome = {
            win: cheerioOutcome.win || "",
            place: cheerioOutcome.place || "",
            show: cheerioOutcome.show || "",
          };
        } else {
          // Fallback to existing regex-based parser
          outcome = await fetchAndParseResults(top.link, {
            raceNo: raceNumber,
          });
        }
      } catch (error) {
        console.error("[verify_race] Parse results failed", {
          url: top.link,
          error: error?.message || String(error),
        });
        // Continue with empty outcome - not a fatal error
      }
    }

    const normalizeName = (value = "") =>
      (value || "").toLowerCase().replace(/\s+/g, " ").trim();

    const predictedSafe = {
      win: predicted && predicted.win ? String(predicted.win) : "",
      place: predicted && predicted.place ? String(predicted.place) : "",
      show: predicted && predicted.show ? String(predicted.show) : "",
    };

    const hits = (() => {
      if (!predictedSafe || !outcome) {
        return { winHit: false, placeHit: false, showHit: false };
<<<<<<< HEAD
      }

      const pWin = normalizeName(predictedSafe.win);
      const pPlace = normalizeName(predictedSafe.place);
      const pShow = normalizeName(predictedSafe.show);
      const oWin = normalizeName(outcome.win);
      const oPlace = normalizeName(outcome.place);
      const oShow = normalizeName(outcome.show);

      return {
        winHit: pWin && oWin && pWin === oWin,
        placeHit: pPlace && oPlace && pPlace === oPlace,
        showHit: pShow && oShow && pShow === oShow,
      };
    })();

    // Simplified summary: only date and outcome
    const outcomeParts = [];
    if (outcome.win) outcomeParts.push(`Win ${outcome.win}`);
    if (outcome.place) outcomeParts.push(`Place ${outcome.place}`);
    if (outcome.show) outcomeParts.push(`Show ${outcome.show}`);

    const summary = [
      `Using date: ${date}`,
      `Outcome: ${outcomeParts.length ? outcomeParts.join(" • ") : "(none)"}`,
    ].join("\n");

    const summarySafe = summary || "No summary returned.";
=======
      }

      const pWin = normalizeName(predictedSafe.win);
      const pPlace = normalizeName(predictedSafe.place);
      const pShow = normalizeName(predictedSafe.show);
      const oWin = normalizeName(outcome.win);
      const oPlace = normalizeName(outcome.place);
      const oShow = normalizeName(outcome.show);

      return {
        winHit: pWin && oWin && pWin === oWin,
        placeHit: pPlace && oPlace && pPlace === oPlace,
        showHit: pShow && oShow && pShow === oShow,
      };
    })();

    const summary = (() => {
      const lines = [];
      lines.push(`Using date: ${date}`);
      const parts = [];
      if (outcome.win) parts.push(`Win ${outcome.win}`);
      if (outcome.place) parts.push(`Place ${outcome.place}`);
      if (outcome.show) parts.push(`Show ${outcome.show}`);
      if (parts.length) {
        lines.push(`Outcome: ${parts.join(" • ")}`);
      } else {
        lines.push("Outcome: (none)");
      }
      return lines.join("\n");
    })();

    const summarySafe = summary || "No summary returned.";

    // Log outcome for debugging (minimal logging)
    const isHRN = top?.link && /horseracingnation\.com/i.test(top.link);
    if (isHRN) {
      console.info("[verify_race] Parsed HRN outcome", {
        track: safeTrack,
        date: safeDate,
        raceNo: safeRaceNo,
        outcome,
      });
    } else {
      console.info("[verify_race] outcome", {
        track: safeTrack,
        date: safeDate,
        raceNo: safeRaceNo,
        outcome,
        hits,
      });
    }

    // Log outcome for debugging (minimal logging)
    const isHRN = top?.link && /horseracingnation\.com/i.test(top.link);
    if (isHRN) {
      console.info("[verify_race] Parsed HRN outcome", {
        track: safeTrack,
        date: safeDate,
        raceNo: safeRaceNo,
        outcome,
      });
    } else {
      console.info("[verify_race] outcome", {
        track: safeTrack,
        date: safeDate,
        raceNo: safeRaceNo,
        outcome,
        hits,
      });
    }

    // Log outcome for debugging (minimal logging)
    const isHRN = top?.link && /horseracingnation\.com/i.test(top.link);
    if (isHRN) {
      console.info("[verify_race] Parsed HRN outcome", {
        track: safeTrack,
        date: safeDate,
        raceNo: safeRaceNo,
        outcome,
      });
    } else {
      console.info("[verify_race] outcome", {
        track: safeTrack,
        date: safeDate,
        raceNo: safeRaceNo,
        outcome,
        hits,
      });
    }

    // Log outcome for debugging (minimal logging)
    const isHRN = top?.link && /horseracingnation\.com/i.test(top.link);
    if (isHRN) {
      console.info("[verify_race] Parsed HRN outcome", {
        track: safeTrack,
        date: safeDate,
        raceNo: safeRaceNo,
        outcome,
      });
    } else {
      console.info("[verify_race] outcome", {
        track: safeTrack,
        date: safeDate,
        raceNo: safeRaceNo,
        outcome,
        hits,
      });
    }
>>>>>>> 4e344515

    // Log outcome for debugging (minimal logging)
    const isHRN = top?.link && /horseracingnation\.com/i.test(top.link);
    if (isHRN) {
      console.info("[verify_race] Parsed HRN outcome", {
        track: safeTrack,
        date: safeDate,
        raceNo: safeRaceNo,
        outcome,
      });
    } else {
      console.info("[verify_race] outcome", {
        track: safeTrack,
        date: safeDate,
        raceNo: safeRaceNo,
        outcome,
        hits,
      });
    }

    const tsIso = new Date().toISOString();
    const redis = getRedis();

    // Redis event log (namespaced) – best-effort
    if (redis) {
      const raceLabel = raceNumber ? `R${raceNumber}` : "R?";
      const ns = `fl:cse:reconcile:${slug(track)}:${date}:${raceLabel}`;
      const eventKey = `${ns}:${Date.now()}:${crypto
        .randomBytes(4)
        .toString("hex")}`;
      try {
        await redis.set(
          eventKey,
          JSON.stringify({
          ts: tsIso,
          track,
          date,
          raceNo: raceNumber ?? null,
          distance,
          surface,
          strategy,
          ai_picks,
          query: queryUsed,
          count: results.length,
          results: results.slice(0, 10),
          predicted: predictedSafe,
          outcome,
          hits,
          summary: summarySafe,
          }),
        );
        await redis.expire(eventKey, TTL_SECONDS);
        await redis.lpush(`${ns}:log`, eventKey);
        await redis.ltrim(`${ns}:log`, 0, 99);
        await redis.expire(`${ns}:log`, TTL_SECONDS);
      } catch (error) {
        console.error("[verify_race] Redis event log failed", error);
      }
    }

    if (redis) {
      try {
        const row = {
          ts: Date.now(),
          date,
          track,
          raceNo: raceNumber ?? null,
          query: queryUsed || null,
          top: top ? { title: top.title, link: top.link } : null,
          outcome,
          predicted: predictedSafe,
          hits,
          summary: summarySafe,
        };
        await redis.rpush(RECON_LIST, JSON.stringify(row));
        const dayKey = `${RECON_DAY_PREFIX}${date}`;
        await redis.rpush(dayKey, JSON.stringify(row));
        await redis.expire(dayKey, 60 * 60 * 24 * 90);
        await redis.hincrby("cal:v1", "total", 1);
        if (hits.winHit) await redis.hincrby("cal:v1", "correctWin", 1);
        if (hits.placeHit) await redis.hincrby("cal:v1", "correctPlace", 1);
        if (hits.showHit) await redis.hincrby("cal:v1", "correctShow", 1);
        if (hits.top3Hit) await redis.hincrby("cal:v1", "top3Hit", 1);
      } catch (error) {
        console.error("Redis logging failed", error);
      }
    }

    if (!isVercel) {
      try {
        const fs = await import("node:fs");
        const path = await import("node:path");
        const csvPath = path.resolve(
          process.cwd(),
          "data/reconciliations_v1.csv",
        );
        const header =
          "ts,date,track,raceNo,query,topTitle,topUrl,winHit,placeHit,showHit,top3Hit\n";
        const exists = fs.existsSync(csvPath);
        const line =
          [
          Date.now(),
          date,
          JSON.stringify(track),
            raceNumber ?? "",
            JSON.stringify(queryUsed || ""),
            JSON.stringify(top?.title || ""),
            JSON.stringify(top?.link || ""),
          hits.winHit ? 1 : 0,
          hits.placeHit ? 1 : 0,
          hits.showHit ? 1 : 0,
          hits.top3Hit ? 1 : 0,
          ].join(",") + "\n";
        if (!exists) fs.writeFileSync(csvPath, header);
        fs.appendFileSync(csvPath, line);
      } catch (error) {
        console.warn(
          "Local CSV append failed (dev only):",
          error?.message || error,
        );
      }
    }

    return res.status(200).json({
      date,
      track,
      raceNo: raceNumber ?? null,
      query: queryUsed,
      count: results.length,
      top,
      results: results.slice(0, 5),
      outcome,
      predicted: predictedSafe,
      hits,
      summary: summarySafe,
    });
  } catch (err) {
    console.error("[verify_race] error", {
      error: err?.message || String(err),
      stack: err?.stack,
      track: safeTrack,
      date: safeDate,
      raceNo: safeRaceNo,
    });

    // Always return 200 with structured error response
    return res.status(200).json({
      date: safeDate,
      track: safeTrack,
      raceNo: safeRaceNo,
      error: "verify_race failed",
      details: err?.message || String(err) || "Unknown error occurred",
      step: "verify_race",
      outcome: { win: "", place: "", show: "" },
      hits: { winHit: false, placeHit: false, showHit: false },
<<<<<<< HEAD
      summary: `Using date: ${safeDate || "(unknown)"}\nError: ${err?.message || String(err) || "Unknown error occurred"}`,
=======
>>>>>>> 4e344515
    });
  }
}<|MERGE_RESOLUTION|>--- conflicted
+++ resolved
@@ -611,11 +611,7 @@
   try {
     if (req.method !== "POST") {
       res.setHeader("Allow", "POST");
-<<<<<<< HEAD
-      // Return 200 with structured error for consistency (never 500)
-=======
       // Return 200 with structured error for consistency (method validation)
->>>>>>> 4e344515
       return res.status(200).json({
         date: safeDate,
         track: safeTrack,
@@ -787,36 +783,6 @@
     const hits = (() => {
       if (!predictedSafe || !outcome) {
         return { winHit: false, placeHit: false, showHit: false };
-<<<<<<< HEAD
-      }
-
-      const pWin = normalizeName(predictedSafe.win);
-      const pPlace = normalizeName(predictedSafe.place);
-      const pShow = normalizeName(predictedSafe.show);
-      const oWin = normalizeName(outcome.win);
-      const oPlace = normalizeName(outcome.place);
-      const oShow = normalizeName(outcome.show);
-
-      return {
-        winHit: pWin && oWin && pWin === oWin,
-        placeHit: pPlace && oPlace && pPlace === oPlace,
-        showHit: pShow && oShow && pShow === oShow,
-      };
-    })();
-
-    // Simplified summary: only date and outcome
-    const outcomeParts = [];
-    if (outcome.win) outcomeParts.push(`Win ${outcome.win}`);
-    if (outcome.place) outcomeParts.push(`Place ${outcome.place}`);
-    if (outcome.show) outcomeParts.push(`Show ${outcome.show}`);
-
-    const summary = [
-      `Using date: ${date}`,
-      `Outcome: ${outcomeParts.length ? outcomeParts.join(" • ") : "(none)"}`,
-    ].join("\n");
-
-    const summarySafe = summary || "No summary returned.";
-=======
       }
 
       const pWin = normalizeName(predictedSafe.win);
@@ -925,7 +891,6 @@
         hits,
       });
     }
->>>>>>> 4e344515
 
     // Log outcome for debugging (minimal logging)
     const isHRN = top?.link && /horseracingnation\.com/i.test(top.link);
@@ -1081,10 +1046,6 @@
       step: "verify_race",
       outcome: { win: "", place: "", show: "" },
       hits: { winHit: false, placeHit: false, showHit: false },
-<<<<<<< HEAD
-      summary: `Using date: ${safeDate || "(unknown)"}\nError: ${err?.message || String(err) || "Unknown error occurred"}`,
-=======
->>>>>>> 4e344515
     });
   }
 }