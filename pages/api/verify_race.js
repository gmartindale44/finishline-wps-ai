--- conflicted
+++ resolved
@@ -143,11 +143,8 @@
     }
 
     // Now find the Runner (speed) table within the race section
-<<<<<<< HEAD
     // This table has columns: Runner (speed), Win, Place, Show
     // and contains the actual finishing positions for this race
-=======
->>>>>>> ef3c9cb8
     raceSection.find("table").each((_, table) => {
       const $table = $(table);
       const headerRow = $table.find("tr").first();
@@ -158,7 +155,6 @@
         $(cell).text().toLowerCase().trim()
       );
 
-<<<<<<< HEAD
       // Verify this is the Runner (speed) W/P/S table, not the summary table
       // The summary table has columns like: Race, HRN, Horse, Sire, Age
       // The Runner table has: Runner (speed), Win, Place, Show
@@ -179,8 +175,6 @@
       }
 
       // Must have all required columns: Runner, Win, Place, Show
-=======
->>>>>>> ef3c9cb8
       const runnerIdx = headerTexts.findIndex(
         (h) => h.includes("runner") || h.includes("horse")
       );
@@ -198,19 +192,15 @@
       }
 
       // Parse rows to find Win/Place/Show horses
-<<<<<<< HEAD
       // The Runner (speed) table encodes finishing positions:
       // - Row with non-empty Win column = winner
       // - Row with non-empty Place column = place horse
       // - Row with non-empty Show column = show horse
-=======
->>>>>>> ef3c9cb8
       const rows = $table.find("tr").slice(1); // Skip header
       let winHorse = null;
       let placeHorse = null;
       let showHorse = null;
 
-<<<<<<< HEAD
       /**
        * Check if a cell value indicates a payout/result (non-empty)
        * Accepts: dollar amounts ($8.20), numbers, or any non-whitespace text
@@ -230,26 +220,17 @@
         const cells = $(row).find("td, th").toArray();
         const maxIdx = Math.max(runnerIdx, winIdx, placeIdx, showIdx);
         if (cells.length <= maxIdx) {
-=======
-      rows.each((_, row) => {
-        const cells = $(row).find("td, th").toArray();
-        if (cells.length <= Math.max(runnerIdx, winIdx, placeIdx, showIdx)) {
->>>>>>> ef3c9cb8
           return; // Not enough cells
         }
 
         // Extract runner name (strip speed figure suffix like "(98*)")
         let runnerName = $(cells[runnerIdx]).text().trim();
-<<<<<<< HEAD
         // Remove speed figure in parentheses: "Full Time Strutin (98*)" -> "Full Time Strutin"
-=======
->>>>>>> ef3c9cb8
         runnerName = runnerName.replace(/\s*\([^)]*\)\s*$/, "").trim();
         runnerName = normalizeHorseName(runnerName);
 
         if (!runnerName) return;
 
-<<<<<<< HEAD
         // Extract Win/Place/Show values - get text content and check for non-empty
         // CRITICAL: Use the exact column indices we found - do not swap or infer
         // Also check for images/icons that might indicate a payout (some sites use checkmarks/images)
@@ -298,35 +279,11 @@
           winHorse = runnerName;
         }
         if (!placeHorse && isNonEmptyPayout(placeVal) && runnerName !== winHorse) {
-=======
-        // Extract Win/Place/Show values
-        const winVal = $(cells[winIdx]).text().trim();
-        const placeVal = $(cells[placeIdx]).text().trim();
-        const showVal = $(cells[showIdx]).text().trim();
-
-        // Determine winners (first non-empty value for each position)
-        if (!winHorse && winVal && winVal !== "-" && winVal !== "") {
-          winHorse = runnerName;
-        }
-        if (
-          !placeHorse &&
-          placeVal &&
-          placeVal !== "-" &&
-          placeVal !== "" &&
-          runnerName !== winHorse
-        ) {
->>>>>>> ef3c9cb8
           placeHorse = runnerName;
         }
         if (
           !showHorse &&
-<<<<<<< HEAD
           isNonEmptyPayout(showVal) &&
-=======
-          showVal &&
-          showVal !== "-" &&
-          showVal !== "" &&
->>>>>>> ef3c9cb8
           runnerName !== winHorse &&
           runnerName !== placeHorse
         ) {
@@ -334,16 +291,12 @@
         }
       });
 
-<<<<<<< HEAD
       // Store what we found from the Runner (speed) table
       // CRITICAL: Assign exactly as found - Win column => win, Place column => place, Show column => show
-=======
->>>>>>> ef3c9cb8
       if (winHorse || placeHorse || showHorse) {
         if (winHorse) outcome.win = winHorse;
         if (placeHorse) outcome.place = placeHorse;
         if (showHorse) outcome.show = showHorse;
-<<<<<<< HEAD
 
         // Debug logging for HRN parsing (server-side only)
         if (process.env.VERIFY_DEBUG === "true") {
@@ -486,11 +439,6 @@
         }
       });
     }
-=======
-        return false; // Found it, break the each loop
-      }
-    });
->>>>>>> ef3c9cb8
   } catch (error) {
     console.error("[verify_race] parseHRNRaceOutcome failed", error);
   }
