--- conflicted
+++ resolved
@@ -45,7 +45,6 @@
 }
 
 /**
-<<<<<<< HEAD
  * Parse HRN race-specific outcome from HTML using cheerio
  * Finds the specific race section and parses the Runner (speed) W/P/S table
  * @param {cheerio.CheerioAPI} $
@@ -415,275 +414,6 @@
   }
 
   return outcome;
-=======
- * Extract Win/Place/Show from the HRN Runner (Speed) table.
- *
- * The pattern for HRN WPS tables is:
- *  - Winner row: Win, Place, Show all have payouts
- *  - Place horse row: Win is empty/"-", Place has payout, Show has payout
- *  - Show horse row: Win and Place empty/"-", Show has payout
- *
- * We use that pattern (not the order of rows) to infer W/P/S.
- */
-function extractWPSFromHRNRunnerTable($, raceTableRoot) {
-  const tables = raceTableRoot.find("table").toArray();
-
-  const isPaidCell = (txt) => {
-    if (!txt) return false;
-    const t = String(txt).trim();
-    if (!t || t === "-" || t === "–" || t === "—") return false;
-    return true;
-  };
-
-  for (const table of tables) {
-    const $table = $(table);
-
-    const headerRow = $table.find("tr").first();
-    const headerTexts = headerRow
-      .find("th, td")
-      .toArray()
-      .map((cell) => $(cell).text().trim().toLowerCase());
-
-    if (!headerTexts.length) continue;
-
-    const hasRunnerCol = headerTexts.some(
-      (t) => t.includes("runner") || t.includes("horse")
-    );
-
-    const winIdx = headerTexts.findIndex((t) => t.includes("win"));
-    const placeIdx = headerTexts.findIndex((t) => t.includes("place"));
-    const showIdx = headerTexts.findIndex((t) => t.includes("show"));
-
-    if (!hasRunnerCol || winIdx === -1 || placeIdx === -1 || showIdx === -1) {
-      continue; // not a W/P/S table
-    }
-
-    const runnerIdx = headerTexts.findIndex(
-      (t) => t.includes("runner") || t.includes("horse")
-    );
-
-    if (runnerIdx === -1) continue;
-
-    let winHorse = null;
-    let placeHorse = null;
-    let showHorse = null;
-
-    $table
-      .find("tr")
-      .slice(1)
-      .each((_, row) => {
-        const cells = $(row).find("td").toArray();
-        if (!cells.length) return;
-
-        const getText = (idx) =>
-          idx >= 0 && idx < cells.length ? $(cells[idx]).text().trim() : "";
-
-        const runnerText = getText(runnerIdx);
-        if (!runnerText) return;
-
-        // Strip speed figure suffixes like "(98*)"
-        const cleanRunnerName = runnerText
-          .replace(/\s*\([^)]*\)\s*$/, "")
-          .trim();
-
-        const normalizedName = normalizeHorseName(cleanRunnerName);
-        if (!normalizedName) return;
-
-        const winText = getText(winIdx);
-        const placeText = getText(placeIdx);
-        const showText = getText(showIdx);
-
-        const hasWin = isPaidCell(winText);
-        const hasPlace = isPaidCell(placeText);
-        const hasShow = isPaidCell(showText);
-
-        // Winner: has Win payout
-        if (!winHorse && hasWin) {
-          winHorse = normalizedName;
-        }
-
-        // Place horse: no Win payout, but Place payout
-        if (!placeHorse && !hasWin && hasPlace) {
-          placeHorse = normalizedName;
-        }
-
-        // Show horse: no Win/Place payout, but Show payout
-        if (!showHorse && !hasWin && !hasPlace && hasShow) {
-          showHorse = normalizedName;
-        }
-      });
-
-    if (winHorse || placeHorse || showHorse) {
-      return {
-        win: winHorse || null,
-        place: placeHorse || null,
-        show: showHorse || null,
-      };
-    }
-  }
-
-  return { win: null, place: null, show: null };
-}
-
-/**
- * Parse HRN "Entries & Results" page to get Win / Place / Show outcome.
- *
- * Strategy:
- *   1. Build map: program number (PP) -> horse name from the Entries table
- *   2. Prefer Trifecta "Finish" order from the Pool table (e.g. "2-5-3")
- *   3. Map those PP numbers through the entries map
- *   4. Fallback: infer W/P/S from the Runner (Speed) WPS table
- */
-function parseHRNRaceOutcome($, $scope, context = {}) {
-  let outcome = {
-    win: null,
-    place: null,
-    show: null,
-  };
-
-  // -------------------------------------------------------------------------
-  // 1) Build program number -> horse name map from the Entries table (PP / Horse)
-  // -------------------------------------------------------------------------
-  const programHorse = new Map();
-
-  let $entriesTable = null;
-
-  $scope.find("table").each((_, tableEl) => {
-    const $table = $(tableEl);
-    const headerRow = $table.find("tr").first();
-    const headerCells = headerRow.find("th,td");
-
-    if (!headerCells.length) return;
-
-    const headers = headerCells
-      .map((__, cell) => $(cell).text().trim().toLowerCase())
-      .get();
-
-    const hasPP = headers.some((h) => h.includes("pp"));
-    const hasHorse = headers.some((h) => h.includes("horse"));
-
-    if (hasPP && hasHorse) {
-      $entriesTable = $table;
-      return false; // break
-    }
-  });
-
-  if ($entriesTable) {
-    const headerRow = $entriesTable.find("tr").first();
-    const headerCells = headerRow.find("th,td");
-    const headers = headerCells
-      .map((__, cell) => $(cell).text().trim().toLowerCase())
-      .get();
-
-    const ppIdx = headers.findIndex((h) => h.includes("pp"));
-    const horseIdx = headers.findIndex((h) => h.includes("horse"));
-
-    if (ppIdx !== -1 && horseIdx !== -1) {
-      $entriesTable
-        .find("tr")
-        .slice(1)
-        .each((_, rowEl) => {
-          const $cells = $(rowEl).find("td,th");
-          if (!$cells.length) return;
-
-          const rawPP = $($cells.get(ppIdx)).text().trim();
-          const rawName = $($cells.get(horseIdx)).text().trim();
-          const pp = rawPP.replace(/[^\d]/g, "");
-          const name = normalizeHorseName(rawName);
-
-          if (pp && name) {
-            programHorse.set(pp, name);
-          }
-        });
-    }
-  }
-
-  // -------------------------------------------------------------------------
-  // 2) Prefer Trifecta finish order from the Pool table (e.g. "2-5-3")
-  // -------------------------------------------------------------------------
-  let finishNums = null;
-
-  $scope.find("table").each((_, tableEl) => {
-    const $table = $(tableEl);
-    const headerRow = $table.find("tr").first();
-    const headerCells = headerRow.find("th,td");
-
-    if (!headerCells.length) return;
-
-    const headers = headerCells
-      .map((__, cell) => $(cell).text().trim().toLowerCase())
-      .get();
-
-    const hasPool = headers.some((h) => h.includes("pool"));
-    const hasFinish = headers.some((h) => h.includes("finish"));
-    const hasPayout = headers.some((h) => h.includes("payout"));
-
-    if (!hasPool || !hasFinish || !hasPayout) return;
-
-    const poolIdx = headers.findIndex((h) => h.includes("pool"));
-    const finishIdx = headers.findIndex((h) => h.includes("finish"));
-
-    if (poolIdx === -1 || finishIdx === -1) return;
-
-    $table
-      .find("tr")
-      .slice(1)
-      .each((__, rowEl) => {
-        const $cells = $(rowEl).find("td,th");
-        if (!$cells.length) return;
-
-        const poolName = $($cells.get(poolIdx)).text().toLowerCase();
-        if (!poolName.includes("trifecta")) return;
-
-        const finishText = $($cells.get(finishIdx)).text().trim();
-        const match = finishText.match(/(\d+)\s*[-/]\s*(\d+)\s*[-/]\s*(\d+)/);
-        if (match) {
-          finishNums = [match[1], match[2], match[3]];
-          return false; // break inner
-        }
-      });
-
-    if (finishNums) return false; // break outer
-  });
-
-  if (finishNums && finishNums.length === 3 && programHorse.size > 0) {
-    const [winNo, placeNo, showNo] = finishNums;
-
-    outcome.win = winNo ? programHorse.get(winNo) || null : null;
-    outcome.place = placeNo ? programHorse.get(placeNo) || null : null;
-    outcome.show = showNo ? programHorse.get(showNo) || null : null;
-  }
-
-  // -------------------------------------------------------------------------
-  // 3) Fallback: infer W/P/S from Runner (Speed) WPS table when needed
-  // -------------------------------------------------------------------------
-  const hasAllThree = outcome.win && outcome.place && outcome.show;
-
-  if (!hasAllThree) {
-    const fromRunner = extractWPSFromHRNRunnerTable($, $scope);
-
-    if (!outcome.win && fromRunner.win) outcome.win = fromRunner.win;
-    if (!outcome.place && fromRunner.place) outcome.place = fromRunner.place;
-    if (!outcome.show && fromRunner.show) outcome.show = fromRunner.show;
-  }
-
-  // -------------------------------------------------------------------------
-  // 4) Final sanitize – always return { win|null, place|null, show|null }
-  // -------------------------------------------------------------------------
-  try {
-    return {
-      win: outcome.win || null,
-      place: outcome.place || null,
-      show: outcome.show || null,
-    };
-  } catch (error) {
-    console.error("[verify_race] parseHRNRaceOutcome failed", {
-      error: error?.message || String(error),
-      context,
-    });
-    return { win: null, place: null, show: null };
-  }
->>>>>>> 9a1b3b35
 }
 
 /**
@@ -691,16 +421,9 @@
  * @param {string} html
  * @param {string} url
  * @param {string | number | null} raceNo
-<<<<<<< HEAD
  * @returns {{ win?: string; place?: string; show?: string }}
  */
 function parseOutcomeFromHtml(html, url, raceNo = null) {
-=======
- * @param {{ track?: string }} context
- * @returns {{ win?: string; place?: string; show?: string }}
- */
-function parseOutcomeFromHtml(html, url, raceNo = null, context = {}) {
->>>>>>> 9a1b3b35
   const outcome = {};
   try {
     const $ = cheerio.load(html);
@@ -708,41 +431,10 @@
 
     // For HRN pages, use race-specific parsing
     if (isHRN && raceNo) {
-<<<<<<< HEAD
       const hrnOutcome = parseHRNRaceOutcome($, String(raceNo));
       if (hrnOutcome.win || hrnOutcome.place || hrnOutcome.show) {
         return hrnOutcome;
       }
-=======
-      const raceStr = String(raceNo).trim();
-      let $scope = null;
-
-      // Look for a heading containing "Race # {raceNo}"
-      $("*").each((_, el) => {
-        const text = $(el).text().replace(/\s+/g, " ").trim().toLowerCase();
-        if (!text) return;
-
-        if (raceStr && text.includes(`race # ${raceStr}`)) {
-          $scope = $(el).closest("table, section, div");
-          return false; // break
-        }
-      });
-
-      if (!$scope || !$scope.length) {
-        $scope = $("body");
-      }
-
-      const hrnOutcome = parseHRNRaceOutcome($, $scope, {
-        track: context.track || null,
-        raceNo,
-        url,
-      });
-
-      if (hrnOutcome.win || hrnOutcome.place || hrnOutcome.show) {
-        return hrnOutcome;
-      }
-
->>>>>>> 9a1b3b35
       // If HRN parsing failed, fall through to generic parsing
     }
 
@@ -818,13 +510,7 @@
     }
 
     const html = await res.text();
-<<<<<<< HEAD
     const outcome = parseOutcomeFromHtml(html, url, ctx.raceNo);
-=======
-    const outcome = parseOutcomeFromHtml(html, url, ctx.raceNo, {
-      track: ctx.track,
-    });
->>>>>>> 9a1b3b35
     return outcome;
   } catch (error) {
     // Best-effort only; swallow errors and return empty so UI still works
