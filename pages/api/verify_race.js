--- conflicted
+++ resolved
@@ -193,7 +193,6 @@
 
       // Parse rows to find Win/Place/Show horses
       // The Runner (speed) table encodes finishing positions:
-<<<<<<< HEAD
       // - Row where Win payout cell (first payout cell) is non-empty and not "-" = winner
       // - Row where Place payout cell (second payout cell) is non-empty and not "-" = place horse
       // - Row where Show payout cell (third payout cell) is non-empty and not "-" = show horse
@@ -234,61 +233,6 @@
         if (process.env.VERIFY_DEBUG === "true") {
           console.log("[verify_race] HRN row", {
             horseName: normalizedName,
-=======
-      // - Row with payout in first payout cell (Win) = winner
-      // - Row with payout in second payout cell (Place) = place horse
-      // - Row with payout in third payout cell (Show) = show horse
-      const rows = $table.find("tr").slice(1); // Skip header
-
-      rows.each((_, row) => {
-        const cells = $(row).find("td, th").toArray();
-        if (cells.length < 2) {
-          return; // Need at least runner name + some payout cells
-        }
-
-        // Extract runner name from the first cell (strip speed figure suffix like "(98*)")
-        let runnerName = $(cells[0]).text().trim();
-        // Remove speed figure in parentheses: "Full Time Strutin (98*)" -> "Full Time Strutin"
-        runnerName = runnerName.replace(/\s*\([^)]*\)\s*$/, "").trim();
-        runnerName = normalizeHorseName(runnerName);
-
-        if (!runnerName) return;
-
-        // Find payout cells: cells that contain "$" (dollar amounts)
-        // In HRN Runner table, payout cells are the ones with dollar amounts like "$8.20"
-        // Other cells may contain post position numbers, speed figures, icons, etc. - ignore those
-        const payoutCells = cells
-          .map((cell, idx) => ({ cell: $(cell), idx }))
-          .filter(({ cell }) => {
-            const text = cell.text().trim();
-            return text.includes("$");
-          });
-
-        // We need at least 3 payout cells (Win, Place, Show)
-        // But we'll work with what we have
-        if (payoutCells.length < 1) {
-          return; // No payout cells found in this row
-        }
-
-        // Extract payout text from each payout cell
-        // payoutCells[0] = Win payout, [1] = Place payout, [2] = Show payout
-        const winText =
-          payoutCells[0]?.cell.text().trim() || "";
-        const placeText =
-          payoutCells[1]?.cell.text().trim() || "";
-        const showText =
-          payoutCells[2]?.cell.text().trim() || "";
-
-        // Check if each payout is valid (non-empty and not "-")
-        const hasWin = !!winText && winText !== "-" && winText.length > 0;
-        const hasPlace = !!placeText && placeText !== "-" && placeText.length > 0;
-        const hasShow = !!showText && showText !== "-" && showText.length > 0;
-
-        // Debug logging (server-side only)
-        if (process.env.VERIFY_DEBUG === "true") {
-          console.log("[verify_race] HRN payout cells", {
-            runnerName,
->>>>>>> f5a90524
             payoutCellsCount: payoutCells.length,
             winText,
             placeText,
@@ -300,7 +244,6 @@
         }
 
         // Assign positions: only assign once per bucket (first row with valid payout)
-<<<<<<< HEAD
         // Do NOT set place or show automatically equal to win when they are missing
         if (hasWin && !outcome.win) {
           outcome.win = normalizedName;
@@ -310,16 +253,6 @@
         }
         if (hasShow && !outcome.show) {
           outcome.show = normalizedName;
-=======
-        if (hasWin && !outcome.win) {
-          outcome.win = runnerName;
-        }
-        if (hasPlace && !outcome.place) {
-          outcome.place = runnerName;
-        }
-        if (hasShow && !outcome.show) {
-          outcome.show = runnerName;
->>>>>>> f5a90524
         }
       });
 
