--- conflicted
+++ resolved
@@ -45,7 +45,6 @@
 }
 
 /**
-<<<<<<< HEAD
  * Parse HRN "Entries & Results" page to get Win / Place / Show outcome
  * Strategy:
  *   1. Build map: program number -> horse name from the Runner (Speed) table
@@ -225,349 +224,6 @@
   }
 
   return outcome;
-=======
- * Parse HRN race-specific outcome from HTML using cheerio
- * Finds the specific race section and parses the Runner (speed) W/P/S table
- * @param {cheerio.CheerioAPI} $
- * @param {string} raceNo
- * @returns {{ win?: string; place?: string; show?: string }}
- */
-function parseHRNRaceOutcome($, raceNo) {
-  const outcome = {};
-
-  try {
-    // Normalize race number to a string
-    const raceStr = raceNo != null ? String(raceNo).trim() : "";
-
-    // 1) Find the race section we care about
-    // Look for a heading containing "Race # {raceNo}"
-    let raceSection = null;
-
-    $("*").each((_, el) => {
-      const text = $(el).text().replace(/\s+/g, " ").trim().toLowerCase();
-      if (!text) return;
-
-      if (raceStr && text.includes(`race # ${raceStr}`)) {
-        raceSection = $(el).closest("table, section, div");
-        return false; // break
-      }
-      return;
-    });
-
-    // Fallback: if we didn't find a specific race section, try finding by table context
-    if (!raceSection || !raceSection.length) {
-      $("table").each((_, table) => {
-        const $table = $(table);
-        const headerText = $table.find("tr").first().text().toLowerCase();
-
-        // Check if this is a Runner/Win/Place/Show table (not the summary table)
-        if (
-          headerText.includes("runner") &&
-          headerText.includes("win") &&
-          headerText.includes("place") &&
-          headerText.includes("show")
-        ) {
-          // Check if this table is NOT in the "Today's racing results" summary
-          let prevText = "";
-          $table.prevAll().slice(0, 10).each((_, el) => {
-            prevText += $(el).text() + " ";
-          });
-
-          const isSummaryTable =
-            /today'?s\s+racing\s+results/i.test(prevText) ||
-            /speed\s+figures/i.test(prevText);
-
-          if (!isSummaryTable) {
-            const nearbyText = prevText + $table.text();
-            if (raceStr && new RegExp(`Race\\s*#?\\s*${raceStr}\\b`, "i").test(nearbyText)) {
-              raceSection = $table.closest("div, section, article, main");
-              if (!raceSection.length) raceSection = $table.parent();
-              return false; // break
-            }
-          }
-        }
-      });
-    }
-
-    // If still no race section found, use body as scope (fallback)
-    const scope = raceSection && raceSection.length ? raceSection : $("body");
-
-    if (!scope || !scope.length) {
-      return outcome; // Could not find race section
-    }
-
-    // 2) Build program number → horse name map from entries table
-    // This map will be used to convert Trifecta Finish numbers (2-5-3) to horse names
-    const programToHorse = new Map();
-
-    scope.find("table").each((_, entriesTable) => {
-      const $entriesTable = $(entriesTable);
-      const entriesHeader = $entriesTable.find("tr").first();
-      const entriesHeaderTexts = entriesHeader
-        .find("th, td")
-        .toArray()
-        .map((cell) => $(cell).text().toLowerCase().trim());
-
-      const ppIdx = entriesHeaderTexts.findIndex(
-        (h) => h.includes("pp") || h.includes("post") || h === "#"
-      );
-      const horseIdx = entriesHeaderTexts.findIndex(
-        (h) =>
-          h.includes("horse") ||
-          h.includes("runner") ||
-          h.includes("name") ||
-          h.includes("last")
-      );
-
-      if (ppIdx === -1 || horseIdx === -1) return;
-
-      $entriesTable
-        .find("tr")
-        .slice(1)
-        .each((_, row) => {
-          const cells = $(row).find("td, th").toArray();
-          if (cells.length <= Math.max(ppIdx, horseIdx)) return;
-
-          const ppText = $(cells[ppIdx]).text().trim();
-          const ppMatch = ppText.match(/^(\d+)/);
-          if (!ppMatch) return;
-
-          const programNum = ppMatch[1];
-          let horseName = $(cells[horseIdx]).text().trim();
-          // Remove speed figures and normalize
-          horseName = horseName.replace(/\s*\([^)]*\)\s*$/, "").trim();
-          horseName = normalizeHorseName(horseName);
-
-          if (horseName) {
-            programToHorse.set(programNum, horseName);
-          }
-        });
-    });
-
-    // 3) PREFERRED STRATEGY: Use Trifecta Finish numbers
-    // Look for Pool/Finish table with Trifecta row
-    scope.find("table").each((_, table) => {
-      const $table = $(table);
-      const headerRow = $table.find("tr").first();
-      const headerTexts = headerRow
-        .find("th, td")
-        .toArray()
-        .map((cell) => $(cell).text().toLowerCase().trim());
-
-      const poolIdx = headerTexts.findIndex((h) => h.includes("pool"));
-      const finishIdx = headerTexts.findIndex((h) => h.includes("finish"));
-
-      if (finishIdx === -1) return; // Need Finish column
-
-      // Find Trifecta row (preferred - has 3 numbers) or Exacta row (fallback - has 2)
-      const rows = $table.find("tr").slice(1);
-      let trifectaFinishText = null;
-
-      rows.each((_, row) => {
-        const cells = $(row).find("td, th").toArray();
-        const poolCell =
-          poolIdx >= 0 && cells[poolIdx]
-            ? $(cells[poolIdx]).text().toLowerCase().trim()
-            : "";
-        const finishCell =
-          finishIdx >= 0 && cells[finishIdx]
-            ? $(cells[finishIdx]).text().trim()
-            : "";
-
-        // Prefer Trifecta (has 3 numbers), fallback to Exacta (has 2)
-        if (poolCell.includes("trifecta") && finishCell) {
-          trifectaFinishText = finishCell;
-          return false; // break - found Trifecta, prefer this
-        } else if (poolCell.includes("exacta") && finishCell && !trifectaFinishText) {
-          // Only use Exacta if we haven't found Trifecta yet
-          trifectaFinishText = finishCell;
-        }
-      });
-
-      if (trifectaFinishText && programToHorse.size > 0) {
-        // Parse finish text: "2-5-3" -> ["2", "5", "3"]
-        const finishNums = trifectaFinishText
-          .split(/[^0-9]+/)
-          .map((s) => s.trim())
-          .filter(Boolean);
-
-        const [winNo, placeNo, showNo] = finishNums;
-
-        // Map program numbers to horse names
-        if (winNo && programToHorse.has(winNo)) {
-          outcome.win = programToHorse.get(winNo);
-        }
-        if (placeNo && programToHorse.has(placeNo)) {
-          outcome.place = programToHorse.get(placeNo);
-        }
-        if (showNo && programToHorse.has(showNo)) {
-          outcome.show = programToHorse.get(showNo);
-        }
-
-        // Debug logging
-        if (process.env.VERIFY_DEBUG === "true") {
-          console.log("[verify_race] HRN Trifecta parsing", {
-            finishText: trifectaFinishText,
-            finishNums,
-            winNo,
-            placeNo,
-            showNo,
-            programToHorseSize: programToHorse.size,
-            outcome: { ...outcome },
-          });
-        }
-
-        // If we got all three positions from Trifecta, we're done
-        if (outcome.win && outcome.place && outcome.show) {
-          return false; // break the table loop
-        }
-      }
-    });
-
-    // 4) FALLBACK STRATEGY: Use Runner (Speed) table if Trifecta didn't work
-    // Only use this if we're missing positions
-    // In the Runner table, Win/Place/Show columns contain PROGRAM NUMBERS, not payouts
-    if (!outcome.win || !outcome.place || !outcome.show) {
-      scope.find("table").each((_, table) => {
-        const $table = $(table);
-        const headerRow = $table.find("tr").first();
-        const headerCells = headerRow.find("th, td").toArray();
-
-        // Check if this table has Runner, Win, Place, Show columns
-        const headerTexts = headerCells.map((cell) =>
-          $(cell).text().toLowerCase().trim()
-        );
-
-        // Verify this is the Runner (speed) W/P/S table, not the summary table
-        const hasRunnerCol = headerTexts.some(
-          (h) => h.includes("runner") || h.includes("horse")
-        );
-        const hasWinCol = headerTexts.some((h) => h.includes("win"));
-        const hasPlaceCol = headerTexts.some((h) => h.includes("place"));
-        const hasShowCol = headerTexts.some((h) => h.includes("show"));
-
-        // Reject if this looks like the summary table
-        const hasSummaryCols =
-          headerTexts.some((h) => h.includes("hrn") || h.includes("sire")) &&
-          !hasWinCol;
-
-        if (hasSummaryCols) {
-          return; // This is the summary table, skip it
-        }
-
-        // Must have all required columns: Runner, Win, Place, Show
-        const runnerIdx = headerTexts.findIndex(
-          (h) => h.includes("runner") || h.includes("horse")
-        );
-        const winIdx = headerTexts.findIndex((h) => h.includes("win"));
-        const placeIdx = headerTexts.findIndex((h) => h.includes("place"));
-        const showIdx = headerTexts.findIndex((h) => h.includes("show"));
-
-        if (
-          runnerIdx === -1 ||
-          winIdx === -1 ||
-          placeIdx === -1 ||
-          showIdx === -1
-        ) {
-          return; // Not the right table, continue
-        }
-
-        // Parse rows: Win/Place/Show columns contain PROGRAM NUMBERS
-        const rows = $table.find("tbody tr, tr").slice(1); // Skip header row
-
-        rows.each((_, tr) => {
-          const cells = $(tr).find("td").toArray();
-          if (cells.length <= Math.max(runnerIdx, winIdx, placeIdx, showIdx)) {
-            return; // Not enough cells
-          }
-
-          // First cell is the horse name + speed figure
-          const rawName = $(cells[runnerIdx]).text().replace(/\s+/g, " ").trim();
-          if (!rawName) return;
-
-          // Strip speed figure: "Full Time Strutin (97*)" -> "Full Time Strutin"
-          const horseName = rawName.replace(/\(\d+\*?\)\s*$/, "").trim();
-          const normalizedName = normalizeHorseName(horseName);
-          if (!normalizedName) return;
-
-          // Extract program numbers from Win/Place/Show columns
-          const winProgText = $(cells[winIdx]).text().trim();
-          const placeProgText = $(cells[placeIdx]).text().trim();
-          const showProgText = $(cells[showIdx]).text().trim();
-
-          // Check if these cells contain program numbers (digits)
-          const winProgMatch = winProgText.match(/^(\d+)/);
-          const placeProgMatch = placeProgText.match(/^(\d+)/);
-          const showProgMatch = showProgText.match(/^(\d+)/);
-
-          // If we have program numbers, use the map; otherwise use the horse name directly
-          if (winProgMatch && programToHorse.has(winProgMatch[1])) {
-            if (!outcome.win) {
-              outcome.win = programToHorse.get(winProgMatch[1]);
-            }
-          } else if (winProgText && winProgText !== "-" && !outcome.win) {
-            // Fallback: use horse name if Win column has content
-            outcome.win = normalizedName;
-          }
-
-          if (placeProgMatch && programToHorse.has(placeProgMatch[1])) {
-            if (!outcome.place) {
-              outcome.place = programToHorse.get(placeProgMatch[1]);
-            }
-          } else if (placeProgText && placeProgText !== "-" && !outcome.place) {
-            outcome.place = normalizedName;
-          }
-
-          if (showProgMatch && programToHorse.has(showProgMatch[1])) {
-            if (!outcome.show) {
-              outcome.show = programToHorse.get(showProgMatch[1]);
-            }
-          } else if (showProgText && showProgText !== "-" && !outcome.show) {
-            outcome.show = normalizedName;
-          }
-        });
-
-        // If we found positions from Runner table, break
-        if (outcome.win || outcome.place || outcome.show) {
-          return false; // Found Runner table, break the each loop
-        }
-      });
-    }
-
-    // 5) Sanity check: ensure distinct values
-    // If all three positions are the same non-empty string, something went wrong
-    if (
-      outcome.win &&
-      outcome.place &&
-      outcome.show &&
-      outcome.win === outcome.place &&
-      outcome.win === outcome.show
-    ) {
-      // This should not happen for normal races – log for debugging but still return as is
-      console.warn("[verify_race] HRN outcome has duplicate W/P/S", {
-        outcome,
-        raceNo,
-        programToHorseSize: programToHorse.size,
-      });
-    }
-
-    // Ensure we return all three positions (even if null/undefined)
-    // Do not strip place/show even if they are present
-    return {
-      win: outcome.win || null,
-      place: outcome.place || null,
-      show: outcome.show || null,
-    };
-  } catch (error) {
-    console.error("[verify_race] parseHRNRaceOutcome failed", error);
-    // Return empty outcome on error
-    return {
-      win: null,
-      place: null,
-      show: null,
-    };
-  }
->>>>>>> 8867e205
 }
 
 /**
@@ -585,7 +241,6 @@
 
     // For HRN pages, use race-specific parsing
     if (isHRN && raceNo) {
-<<<<<<< HEAD
       // Find the race section scope
       const raceStr = String(raceNo).trim();
       let $scope = null;
@@ -613,9 +268,6 @@
         raceNo: raceNo,
       });
 
-=======
-      const hrnOutcome = parseHRNRaceOutcome($, String(raceNo));
->>>>>>> 8867e205
       if (hrnOutcome.win || hrnOutcome.place || hrnOutcome.show) {
         return hrnOutcome;
       }
@@ -694,13 +346,9 @@
     }
 
     const html = await res.text();
-<<<<<<< HEAD
     const outcome = parseOutcomeFromHtml(html, url, ctx.raceNo, {
       track: ctx.track,
     });
-=======
-    const outcome = parseOutcomeFromHtml(html, url, ctx.raceNo);
->>>>>>> 8867e205
     return outcome;
   } catch (error) {
     // Best-effort only; swallow errors and return empty so UI still works
