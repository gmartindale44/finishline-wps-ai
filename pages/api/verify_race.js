--- conflicted
+++ resolved
@@ -1,13 +1,5 @@
 // pages/api/verify_race.js
-<<<<<<< HEAD
 // RESTORED FROM f5a9052 BASELINE - DO NOT EDIT PARSER LOGIC YET
-=======
-//
-// IMPORTANT: This handler is designed to NEVER return HTTP 500.
-// All errors are caught and returned as HTTP 200 with structured JSON
-// containing error, details, and step fields. This ensures the frontend
-// can always parse the response and display meaningful error messages.
->>>>>>> 18b3c9b1
 
 import crypto from "node:crypto";
 import { Redis } from "@upstash/redis";
