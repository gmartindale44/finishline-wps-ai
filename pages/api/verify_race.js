// pages/api/verify_race.js

import crypto from "node:crypto";
import { Redis } from "@upstash/redis";
import * as cheerio from "cheerio";
import { fetchAndParseResults } from "../../lib/results.js";
import {
  fetchEquibaseChartHtml,
  parseEquibaseOutcome,
  getEquibaseTrackCode,
} from "../../lib/equibase.js";

const GOOGLE_API_KEY = (process.env.GOOGLE_API_KEY ?? "").trim();
const GOOGLE_CSE_ID = (process.env.GOOGLE_CSE_ID ?? "").trim();

const TTL_SECONDS = 60 * 60 * 24; // 24h
const isVercel = !!process.env.VERCEL;
const RECON_LIST = "reconciliations:v1";
const RECON_DAY_PREFIX = "reconciliations:v1:";

let redisClient = null;
function getRedis() {
  if (!redisClient) {
    try {
      redisClient = Redis.fromEnv();
    } catch (error) {
      console.error("[verify_race] Failed to init Redis client", error);
      redisClient = null;
    }
  }
  return redisClient;
}

const slug = (s = "") =>
  s
    .toString()
    .toLowerCase()
    .normalize("NFD")
    .replace(/\p{Diacritic}/gu, "")
    .replace(/[^a-z0-9]+/g, "_")
    .replace(/^_+|_+$/g, "");

/**
 * Normalize horse name for comparison
 * @param {string} name
 * @returns {string}
 */
function normalizeHorseName(name) {
  return (name || "").replace(/\s+/g, " ").trim();
}

/**
<<<<<<< HEAD
=======
 * Parse HRN runner table to extract Win/Place/Show from chart results
 * @param {cheerio.CheerioAPI} $ - cheerio instance
 * @param {cheerio.Cheerio<cheerio.Element>} $table - cheerio-wrapped <table> for the runner (speed) grid
 * @returns {{ win: string; place: string; show: string }}
 */
function parseHRNRunnerTable($, $table) {
  // Defensive guards: never throw, always return a safe default
  if (!$ || !$table || !$table.length) {
    return { win: "", place: "", show: "" };
  }

  // Identify header cells (th) and determine column indexes
  const headerRow = $table.find("tr").first();
  const headerCells = headerRow.find("th, td").toArray();
  
  if (!headerCells.length) {
    return { win: "", place: "", show: "" };
  }

  const headerTexts = headerCells.map((cell) =>
    $(cell).text().toLowerCase().trim()
  );

  const runnerIdx = headerTexts.findIndex(
    (h) => h.includes("runner") || h.includes("horse")
  );
  const winIdx = headerTexts.findIndex((h) => h.includes("win"));
  const placeIdx = headerTexts.findIndex((h) => h.includes("place"));
  const showIdx = headerTexts.findIndex((h) => h.includes("show"));

  // Require runner column, but Win/Place/Show columns are optional (we'll fallback to order)
  if (runnerIdx === -1) {
    return { win: "", place: "", show: "" };
  }

  // Loop through tbody tr rows
  let winHorse = "";
  let placeHorse = "";
  let showHorse = "";
  const runnerOrder = []; // Track runner names in finishing order

  $table.find("tr").slice(1).each((_, tr) => {
    const $cells = $(tr).find("td");
    if (!$cells.length) return;

    // Get runner name
    const runnerText = runnerIdx > -1 
      ? ($cells.eq(runnerIdx).text() || "").trim() 
      : "";
    
    if (!runnerText) return;
    
    // Skip header rows
    if (/runner\s*\(speed\)/i.test(runnerText)) return;
    
    // Normalize runner name: strip footnote markers like (*) or (114*)
    let runnerName = runnerText.replace(/\s*\([^)]*\)\s*$/, "").trim();
    runnerName = normalizeHorseName(runnerName);
    if (!runnerName) return;

    // Hard filters to avoid junk rows
    const lowerRunner = runnerName.toLowerCase();
    const junkPatterns = [
      "preliminary speed figures",
      "also rans",
      "pool",
      "daily double",
      "trifecta",
      "superfecta",
      "pick 3",
      "pick 4",
      "this script inside",
      "head tags",
    ];
    if (
      lowerRunner.startsWith("*") ||
      junkPatterns.some((pattern) => lowerRunner.includes(pattern))
    ) {
      return; // Skip this row
    }

    // Track finishing order by row (HRN lists runners in finishing order)
    runnerOrder.push(runnerName);

    // Get Win/Place/Show cell texts (if columns exist)
    const winText = winIdx > -1 && $cells.eq(winIdx).length
      ? ($cells.eq(winIdx).text() || "").trim()
      : "";
    const placeText = placeIdx > -1 && $cells.eq(placeIdx).length
      ? ($cells.eq(placeIdx).text() || "").trim()
      : "";
    const showText = showIdx > -1 && $cells.eq(showIdx).length
      ? ($cells.eq(showIdx).text() || "").trim()
      : "";

    // Selection rules: first non-empty Win cell becomes results.win
    if (winText && !winHorse) {
      winHorse = runnerName;
    }

    // First non-empty Place cell becomes results.place
    if (placeText && !placeHorse) {
      placeHorse = runnerName;
    }

    // First non-empty Show cell becomes results.show
    if (showText && !showHorse) {
      showHorse = runnerName;
    }
  });

  // Fallback: if some result slots are still empty, use runnerOrder as a strict
  // finishing-order proxy (1st = win, 2nd = place, 3rd = show)
  // This handles races like Churchill Downs R2 where payouts are sparse
  if (!winHorse && runnerOrder.length >= 1) {
    winHorse = runnerOrder[0];
  }
  if (!placeHorse && runnerOrder.length >= 2) {
    placeHorse = runnerOrder[1];
  }
  if (!showHorse && runnerOrder.length >= 3) {
    showHorse = runnerOrder[2];
  }

  return {
    win: winHorse || "",
    place: placeHorse || "",
    show: showHorse || "",
  };
}

/**
>>>>>>> 431ad8c7
 * Extract Win/Place/Show from a runner table using WPS payout indicators
 * @param {cheerio.CheerioAPI} $
 * @param {cheerio.Cheerio<cheerio.Element>} table
 * @param {{ runnerIdx: number; winIdx: number; placeIdx: number; showIdx: number }} idx
 * @returns {{ win: string; place: string; show: string }}
 */
function extractOutcomeFromRunnerTable($, table, idx) {
  const { runnerIdx, winIdx, placeIdx, showIdx } = idx;

  const $rows = $(table).find("tr");

  const norm = (s) => (s || "").replace(/\s+/g, " ").trim();

  const runners = [];

  $rows.each((i, tr) => {
    const $cells = $(tr).find("td");

    if (!$cells.length) return;

    // Get raw texts
    const runnerText =
      runnerIdx > -1 ? norm($cells.eq(runnerIdx).text()) : "";

    if (!runnerText) return;

    // Skip header-ish rows that somehow ended up as <td>
    if (/runner\s*\(speed\)/i.test(runnerText)) return;

    const winText =
      winIdx > -1 ? norm($cells.eq(winIdx).text()) : "";

    const placeText =
      placeIdx > -1 ? norm($cells.eq(placeIdx).text()) : "";

    const showText =
      showIdx > -1 ? norm($cells.eq(showIdx).text()) : "";

    // Check for icons/images in payout cells (HRN sometimes uses icons instead of text)
    const winCell = winIdx > -1 ? $cells.eq(winIdx) : null;
    const placeCell = placeIdx > -1 ? $cells.eq(placeIdx) : null;
    const showCell = showIdx > -1 ? $cells.eq(showIdx) : null;

    // If no text but there are icons (img/svg) treat as non-empty payout indicator
    const hasWinIcon = winCell && !winText && winCell.find("img, svg, [class*='icon'], [class*='check']").length > 0;
    const hasPlaceIcon = placeCell && !placeText && placeCell.find("img, svg, [class*='icon'], [class*='check']").length > 0;
    const hasShowIcon = showCell && !showText && showCell.find("img, svg, [class*='icon'], [class*='check']").length > 0;

    // If the row has no payouts at all, it's not useful for W/P/S.
    if (!winText && !placeText && !showText && !hasWinIcon && !hasPlaceIcon && !hasShowIcon) return;

    // Normalize runner name: strip footnote markers like (*) or (114*)
    let runnerName = runnerText.replace(/\s*\([^)]*\)\s*$/, "").trim();
    runnerName = normalizeHorseName(runnerName);
    if (!runnerName) return;

    // Hard filters to avoid junk rows
    const lowerRunner = runnerName.toLowerCase();
    const junkPatterns = [
      "preliminary speed figures",
      "also rans",
      "pool",
      "daily double",
      "trifecta",
      "superfecta",
      "pick 3",
      "pick 4",
      "this script inside",
      "head tags",
    ];
    if (
      lowerRunner.startsWith("*") ||
      junkPatterns.some((pattern) => lowerRunner.includes(pattern))
    ) {
      return; // Skip this row
    }

    runners.push({
      name: runnerName,
      hasWin: (!!winText && winText !== "-") || hasWinIcon,
      hasPlace: (!!placeText && placeText !== "-") || hasPlaceIcon,
      hasShow: (!!showText && showText !== "-") || hasShowIcon,
    });
  });

  if (!runners.length) {
    return { win: "", place: "", show: "" };
  }

  // 1) WIN: first row that has a Win payout
  let winHorse =
    runners.find((r) => r.hasWin)?.name || "";

  // 2) PLACE:
  // Prefer a horse that has PLACE but not WIN, and is not the WIN horse
  let placeHorse =
    runners.find(
      (r) =>
        r.hasPlace &&
        r.name !== winHorse &&
        !r.hasWin
    )?.name ||
    runners.find(
      (r) =>
        r.hasPlace &&
        r.name !== winHorse
    )?.name ||
    "";

  // 3) SHOW:
  // Prefer a horse that has SHOW only (no WIN/PLACE) and isn't WIN/PLACE
  let showHorse =
    runners.find(
      (r) =>
        r.hasShow &&
        r.name !== winHorse &&
        r.name !== placeHorse &&
        !r.hasWin &&
        !r.hasPlace
    )?.name ||
    runners.find(
      (r) =>
        r.hasShow &&
        r.name !== winHorse &&
        r.name !== placeHorse &&
        !r.hasWin
    )?.name ||
    runners.find(
      (r) =>
        r.hasShow &&
        r.name !== winHorse &&
        r.name !== placeHorse
    )?.name ||
    "";

  return {
    win: winHorse,
    place: placeHorse,
    show: showHorse,
  };
}

/**
 * Parse HRN race-specific outcome from HTML using cheerio
 * Finds the specific race section and parses the Runner (speed) W/P/S table
 * @param {cheerio.CheerioAPI} $
 * @param {string} raceNo
 * @returns {{ win?: string; place?: string; show?: string }}
 */
function parseHRNRaceOutcome($, raceNo) {
  const outcome = {};
  const requestedRaceNo = String(raceNo || "").trim();
  if (!requestedRaceNo) return outcome;

  try {
    // --- 1) Collect all candidate Runner/Win/Place/Show tables and infer their race number ---
    /**
     * Try to extract "Race X" from a cheerio node's text.
     * Returns the race number as a string, or null if not found.
     */
    const getRaceFromNode = (node) => {
      if (!node || !node.length) return null;
      const text = node.text().trim();
      if (!text) return null;
      const m = text.match(/race\s*#?\s*(\d+)/i);
      return m ? m[1] : null;
    };

    const runnerTables = [];

    $("table").each((_, table) => {
      const $table = $(table);
      const headerRow = $table.find("tr").first();
      const headerCells = headerRow.find("th, td").toArray();
      if (!headerCells.length) return;

      const headerTexts = headerCells.map((cell) =>
        $(cell).text().toLowerCase().trim()
      );

      // Identify Runner / Win / Place / Show columns
      const runnerIdx = headerTexts.findIndex(
        (h) => h.includes("runner") || h.includes("horse")
      );
      const winIdx = headerTexts.findIndex((h) => h.includes("win"));
      const placeIdx = headerTexts.findIndex((h) => h.includes("place"));
      const showIdx = headerTexts.findIndex((h) => h.includes("show"));

      // Not a Runner (speed) W/P/S table
      if (
        runnerIdx === -1 ||
        winIdx === -1 ||
        placeIdx === -1 ||
        showIdx === -1
      ) {
        return;
      }

      // --- Infer which race this table belongs to by scanning nearby headings ---
      let inferredRaceNo = null;

      // 1a) Look at previous siblings of the table
      let prev = $table.prev();
      while (prev.length && !inferredRaceNo) {
        inferredRaceNo = getRaceFromNode(prev);
        prev = prev.prev();
      }

      // 1b) Walk up ancestors and inspect their previous siblings
      if (!inferredRaceNo) {
        let parent = $table.parent();
        let depth = 0;
        while (parent.length && depth < 6 && !inferredRaceNo) {
          let sib = parent.prev();
          while (sib.length && !inferredRaceNo) {
            inferredRaceNo = getRaceFromNode(sib);
            sib = sib.prev();
          }
          parent = parent.parent();
          depth += 1;
        }
      }

      runnerTables.push({
        table: $table,
        runnerIdx,
        winIdx,
        placeIdx,
        showIdx,
        raceNo: inferredRaceNo,
      });
    });

    if (!runnerTables.length) {
      return outcome;
    }

    // --- 2) Choose the table whose inferred race number matches requestedRaceNo ---
    let target =
      runnerTables.find((t) => t.raceNo === requestedRaceNo) ||
      runnerTables[0]; // fallback to first if we couldn't infer a race number

    if (process.env.VERIFY_DEBUG === "true") {
      console.log("[verify_race] HRN runnerTables", {
        requestedRaceNo,
        candidates: runnerTables.map((t) => t.raceNo),
        chosenRaceNo: target.raceNo,
      });
    }

    const { table: $runnerTable, runnerIdx, winIdx, placeIdx, showIdx } = target;

<<<<<<< HEAD
    // --- Extract win/place/show from the chosen runner table using WPS payouts ---
    const extracted = extractOutcomeFromRunnerTable($, $runnerTable, {
      runnerIdx,
      winIdx,
      placeIdx,
      showIdx,
=======
    // --- STEP 1: Extract runner names in table order (fallback seed) ---
    const runners = [];
    $runnerTable.find("tr").each((i, tr) => {
      const $cells = $(tr).find("td");
      if (!$cells.length) return;
      
      const runnerText = runnerIdx > -1 
        ? ($cells.eq(runnerIdx).text() || "").replace(/\s+/g, " ").trim()
        : "";
      
      if (!runnerText) return;
      
      // Skip header rows
      if (/runner\s*\(speed\)/i.test(runnerText)) return;
      
      // Normalize runner name: strip footnote markers like (*) or (114*)
      let runnerName = runnerText.replace(/\s*\([^)]*\)\s*$/, "").trim();
      runnerName = normalizeHorseName(runnerName);
      if (!runnerName) return;
      
      // Hard filters to avoid junk rows
      const lowerRunner = runnerName.toLowerCase();
      const junkPatterns = [
        "preliminary speed figures",
        "also rans",
        "pool",
        "daily double",
        "trifecta",
        "superfecta",
        "pick 3",
        "pick 4",
        "this script inside",
        "head tags",
      ];
      if (
        lowerRunner.startsWith("*") ||
        junkPatterns.some((pattern) => lowerRunner.includes(pattern))
      ) {
        return; // Skip this row
      }
      
      runners.push(runnerName);
>>>>>>> 431ad8c7
    });

    // Use the extracted outcome directly
    outcome.win = extracted.win || "";
    outcome.place = extracted.place || "";
    outcome.show = extracted.show || "";

    // Debug log for HRN parse success
    if (process.env.VERIFY_DEBUG === "true") {
      console.log("[verify_race] HRN WPS outcome", {
        requestedRaceNo,
        outcome,
        columnIdx: { runnerIdx, winIdx, placeIdx, showIdx },
      });
    }

    // NOTE: we keep the existing fallback logic (Pool/Finish/$2 Payout table)
    // that comes AFTER this function in the file. If you already have a
    // "Fallback: If we didn't get all three positions..." block, leave it
    // exactly as it is so it still runs when outcome is incomplete.
  } catch (error) {
    console.error("[verify_race] parseHRNRaceOutcome failed", error);
  }

  return outcome;
}

/**
 * Parse outcome from HTML using cheerio
 * @param {string} html
 * @param {string} url
 * @param {string | number | null} raceNo
 * @returns {{ win?: string; place?: string; show?: string }}
 */
function parseOutcomeFromHtml(html, url, raceNo = null) {
  const outcome = {};
  try {
    const $ = cheerio.load(html);
    const isHRN = /horseracingnation\.com/i.test(url);

    // For HRN pages, use race-specific parsing
    if (isHRN && raceNo) {
      const hrnOutcome = parseHRNRaceOutcome($, String(raceNo));
      if (hrnOutcome.win || hrnOutcome.place || hrnOutcome.show) {
        return hrnOutcome;
      }
      // If HRN parsing failed, fall through to generic parsing
    }

    // Generic parsing: Try to find a results table with finishing positions
    const rows = [];
    $("table tr").each((_, el) => {
      const cells = $(el).find("td, th");
      if (cells.length < 2) return;

      const firstCell = $(cells[0]).text().trim();
      // Match position: "1", "1st", "2", "2nd", etc.
      const posMatch =
        firstCell.match(/^(\d+)[a-z]{0,2}$/i) || firstCell.match(/^(\d+)$/);
      if (!posMatch) return;

      const pos = parseInt(posMatch[1], 10);
      // Only care about positions 1, 2, 3
      if (pos < 1 || pos > 3) return;

      let name = $(cells[1]).text();
      name = normalizeHorseName(name);
      if (!name) return;

      rows.push({ pos, name });
    });

    // Build outcome from rows
    const byPos = new Map();
    rows.forEach(({ pos, name }) => {
      if (!byPos.has(pos)) {
        byPos.set(pos, name);
      }
    });

    // Only overwrite if we have non-empty values (defensive)
    if (byPos.get(1)) outcome.win = byPos.get(1);
    if (byPos.get(2)) outcome.place = byPos.get(2);
    if (byPos.get(3)) outcome.show = byPos.get(3);

    // If we didn't find anything in tables, try text-based heuristics
    if (!outcome.win && !outcome.place && !outcome.show) {
      // Look for "Win: HorseName" patterns
      const winMatch = html.match(/Win[:\s]+([A-Za-z0-9' .\-]+)/i);
      const placeMatch = html.match(/Place[:\s]+([A-Za-z0-9' .\-]+)/i);
      const showMatch = html.match(/Show[:\s]+([A-Za-z0-9' .\-]+)/i);

      // Only overwrite if we have non-empty values (defensive)
      if (winMatch) {
        const winName = normalizeHorseName(winMatch[1]);
        if (winName) outcome.win = winName;
      }
      if (placeMatch) {
        const placeName = normalizeHorseName(placeMatch[1]);
        if (placeName) outcome.place = placeName;
      }
      if (showMatch) {
        const showName = normalizeHorseName(showMatch[1]);
        if (showName) outcome.show = showName;
      }
    }
  } catch (error) {
    console.error("[verify_race] parseOutcomeFromHtml failed", error);
  }

  return outcome;
}

/**
 * Extract outcome from result page using cheerio
 * @param {string} url
 * @param {{ track: string; date: string; raceNo?: string | null }} ctx
 * @returns {Promise<{ win?: string; place?: string; show?: string }>}
 */
async function extractOutcomeFromResultPage(url, ctx) {
  try {
    const res = await fetch(url, {
      headers: {
        "User-Agent": "Mozilla/5.0 (FinishLineVerifyBot)",
      },
    });

    if (!res.ok) {
      return {};
    }

    const html = await res.text();

    // Verify page contains the correct race number before parsing
    if (ctx.raceNo) {
      const raceNoStr = String(ctx.raceNo).trim();
      const trackLower = (ctx.track || "").toLowerCase();
      
      // Check for race number in page text
      const hasRaceNo = new RegExp(
        `Race\\s*#?\\s*${raceNoStr}\\b`,
        "i"
      ).test(html);
      
      // Check for track name in page text
      const hasTrack = trackLower
        ? new RegExp(trackLower.replace(/[.*+?^${}()|[\]\\]/g, "\\$&"), "i").test(html)
        : true;

      if (!hasRaceNo || !hasTrack) {
        console.warn("[verify_race] Page validation failed", {
          url,
          raceNo: ctx.raceNo,
          track: ctx.track,
          hasRaceNo,
          hasTrack,
        });
        return {}; // Return empty outcome if validation fails
      }
    }

    const outcome = parseOutcomeFromHtml(html, url, ctx.raceNo);
    return outcome;
  } catch (error) {
    // Best-effort only; swallow errors and return empty so UI still works
    console.error("[verify_race] extractOutcomeFromResultPage failed", {
      url,
      error: error?.message || String(error),
    });
    return {};
  }
}

async function cseDirect(query) {
  if (!GOOGLE_API_KEY || !GOOGLE_CSE_ID) {
    const err = new Error("Google CSE credentials missing");
    err.step = "cse_credentials";
    throw err;
  }
  const u = new URL("https://www.googleapis.com/customsearch/v1");
  u.searchParams.set("key", GOOGLE_API_KEY);
  u.searchParams.set("cx", GOOGLE_CSE_ID);
  u.searchParams.set("q", query);
  const r = await fetch(u.toString());
  if (!r.ok) throw new Error(`Google CSE ${r.status}: ${await r.text()}`);
  const j = await r.json();
  const items = Array.isArray(j.items) ? j.items : [];
  return items.map((i) => ({
    title: i.title,
    link: i.link,
    snippet: i.snippet,
  }));
}

async function cseViaBridge(req, query) {
  const proto = req.headers["x-forwarded-proto"] || "https";
  const host = req.headers.host;
  const basePath = (
    process.env.NEXT_PUBLIC_BASE_PATH || process.env.NEXT_BASE_PATH || ""
  ).replace(/\/+$/, "");
  const pathPrefix = basePath
    ? basePath.startsWith("/")
      ? basePath
      : `/${basePath}`
    : "";
  const url = `${proto}://${host}${pathPrefix}/api/cse_resolver?q=${encodeURIComponent(
    query
  )}`;
  const r = await fetch(url, { cache: "no-store" });
  const j = await r.json().catch(() => ({}));
  if (!r.ok) throw new Error(j?.error || `CSE bridge ${r.status}`);
  const arr = Array.isArray(j.results) ? j.results : [];
  return arr.map((i) => ({
    title: i.title,
    link: i.link,
    snippet: i.snippet,
  }));
}

const preferHosts = [
  "horseracingnation.com",
  "entries.horseracingnation.com",
  "equibase.com",
];

function pickBest(items) {
  if (!Array.isArray(items) || !items.length) return null;
  const scored = items
    .map((item) => {
    try {
        const url = new URL(item.link || "");
        const host = url.hostname || "";
      const idx = preferHosts.findIndex((h) => host.includes(h));
      return { item, score: idx === -1 ? 10 : idx };
    } catch {
      return { item, score: 10 };
    }
    })
    .sort((a, b) => a.score - b.score);
  return scored.length ? scored[0].item : null;
}

async function runSearch(req, query) {
  return GOOGLE_API_KEY && GOOGLE_CSE_ID
    ? await cseDirect(query)
    : await cseViaBridge(req, query);
}

export default async function handler(req, res) {
  // Extract safe values early for error responses
  let safeDate = null;
  let safeTrack = null;
  let safeRaceNo = null;

  try {
    if (req.method !== "POST") {
      res.setHeader("Allow", "POST");
      return res.status(200).json({
        date: safeDate,
        track: safeTrack,
        raceNo: safeRaceNo,
        error: "Method Not Allowed",
        details: "Only POST requests are accepted",
        step: "verify_race_method_validation",
        results: { win: "", place: "", show: "" }, // Always include results as object
        outcome: { win: "", place: "", show: "" },
        hits: { winHit: false, placeHit: false, showHit: false },
      });
    }

    // Be tolerant of either req.body object or JSON string
    let body = req.body;
    if (typeof body === "string") {
      try {
        body = JSON.parse(body);
      } catch {
        body = {};
      }
    }
    if (!body && typeof req.json === "function") {
      try {
        body = await req.json();
      } catch {
        body = {};
      }
    }

    const {
      track,
      date: inputDate,
      raceNo,
      race_no,
      distance = "",
      surface = "",
      strategy = "",
      ai_picks = "",
      predicted = {},
    } = body || {};

    const raceNumber = raceNo ?? race_no;
    // Always use the requested date from the request body, never default to "today"
    safeDate = (inputDate && String(inputDate).trim()) || "";
    safeTrack = track || null;
    safeRaceNo = raceNumber ?? null;

    console.info("[verify_race] request", {
      track: safeTrack,
      date: safeDate,
      raceNo: safeRaceNo,
    });

    if (!track) {
      return res.status(200).json({
        date: safeDate,
        track: safeTrack,
        raceNo: safeRaceNo,
        error: "Missing required field: track",
        details: "Track is required to verify a race",
        step: "verify_race_validation",
        results: { win: "", place: "", show: "" }, // Always include results as object
        outcome: { win: "", place: "", show: "" },
        hits: { winHit: false, placeHit: false, showHit: false },
      });
    }

    // Use the requested date throughout - never override with "today"
    const date = safeDate;
    const dateISO = date; // Use ISO format (YYYY-MM-DD)

    // Build search queries
    const racePart = raceNumber ? ` Race ${raceNumber}` : "";
    const baseQuery = `${track}${racePart} ${dateISO} results Win Place Show order`;
    const altQuery = `${track}${racePart} ${dateISO} result chart official`;
    const siteBias =
      "(site:equibase.com OR site:horseracingnation.com OR site:entries.horseracingnation.com)";

    const queries = [
      `${baseQuery} ${siteBias}`.trim(),
      `${altQuery} ${siteBias}`.trim(),
      baseQuery,
      altQuery,
    ];

    let results = [];
    let queryUsed = queries[0];
    let lastError = null;
    const searchStep = "verify_race_search";

    try {
    for (const q of queries) {
      try {
        const items = await runSearch(req, q);
        queryUsed = q;
        results = items;
        if (items.length) break;
      } catch (error) {
        lastError = error;
          console.error("[verify_race] Search query failed", {
            query: q,
            error: error?.message || String(error),
          });
      }
    }

    if (!results.length && lastError) {
      throw lastError;
    }
    } catch (error) {
      console.error("[verify_race] Search failed", {
        error: error?.message || String(error),
        stack: error?.stack,
      });
      return res.status(200).json({
        date: safeDate,
        track: safeTrack,
        raceNo: safeRaceNo,
        error: "Search failed",
        details:
          lastError?.message ||
          error?.message ||
          "Unable to fetch race results from search providers",
        step: searchStep,
        query: queryUsed || queries[0] || null,
        results: { win: "", place: "", show: "" }, // Always include results as object
        outcome: { win: "", place: "", show: "" },
        hits: { winHit: false, placeHit: false, showHit: false },
      });
    }

    // Pick best result: prefer HRN entries/results pages, then Equibase
    function pickBestResult(results) {
      if (!Array.isArray(results) || results.length === 0) return null;

      // 1) Prefer HorseracingNation entries/results pages (where we already have a working parser)
      const hrnPreferred = results.find((r) => {
        const url = (r.link || "").toLowerCase();
        return (
          url.includes("horseracingnation.com") &&
          (url.includes("/entries-results/") ||
            url.includes("/entries/") ||
            url.includes("/entries-results-"))
        );
      });
      if (hrnPreferred) return hrnPreferred;

      // 2) Fall back to Equibase chart pages
      const equibaseChart = results.find((r) => {
        const url = (r.link || "").toLowerCase();
        return url.includes("equibase.com") && url.includes("chart");
      });
      if (equibaseChart) return equibaseChart;

      // 3) Finally, just use the first result
      return results[0];
    }

    const top = pickBestResult(results);

    if (!top) {
      return res.status(200).json({
        date: safeDate,
        track: safeTrack,
        raceNo: safeRaceNo,
        results: { win: "", place: "", show: "" }, // Always include results as object
        outcome: { win: "", place: "", show: "" },
        hits: { winHit: false, placeHit: false, showHit: false },
        error: "No search results",
        step: "verify_race_search",
        query: queryUsed,
        summary: "No results from Google CSE",
      });
    }

    // Route the top result into the correct parser
    // IMPORTANT: outcome is ONLY populated from parsed chart data, NEVER from search snippets
    // Initialize with safe defaults - always an object with win/place/show
    let parsedOutcome = { win: "", place: "", show: "" };

    const link = (top.link || "").toLowerCase();

    // Wrap entire parsing pipeline in try/catch to prevent 500 errors
    try {
      if (link.includes("horseracingnation.com")) {
        // Use the existing HRN parser: it already knows how to handle multiple races
        // on the same page and pull out W/P/S for the given raceNo.
        const parsed = await extractOutcomeFromResultPage(top.link, {
          track: safeTrack || "",
          date: safeDate || "",
          raceNo: raceNumber,
        });

        if (parsed && typeof parsed === "object") {
          parsedOutcome = {
            win: (parsed.win || "").trim(),
            place: (parsed.place || "").trim(),
            show: (parsed.show || "").trim(),
          };
        }
      } else if (link.includes("equibase.com")) {
        // Try Equibase parser if available
        try {
          const html = await fetchEquibaseChartHtml({
            track,
            dateISO,
            raceNo: String(raceNumber || ""),
          });
          const equibaseOutcome = parseEquibaseOutcome(html);
          if (equibaseOutcome && typeof equibaseOutcome === "object") {
            parsedOutcome = {
              win: (equibaseOutcome.win || "").trim(),
              place: (equibaseOutcome.place || "").trim(),
              show: (equibaseOutcome.show || "").trim(),
            };
          }
        } catch (equibaseError) {
          console.error("[verify_race] Equibase parse failed", {
            link: top.link,
            error: equibaseError?.message,
          });
          // Keep parsedOutcome as empty strings - don't throw
        }
      }
    } catch (err) {
      // Log error but don't throw - keep parsedOutcome as safe defaults
      console.error("[verify_race] parser error", {
        link: top.link,
        host: link,
        message: err?.message,
        stack: err?.stack,
      });
      // parsedOutcome already has safe defaults, so we're good
    }

    // Build clean outcome: only use parsed data, never snippets
    // Ensure it's always an object with win/place/show keys
    const cleanOutcome = parsedOutcome && typeof parsedOutcome === "object"
      ? {
          win: (parsedOutcome.win || "").trim(),
          place: (parsedOutcome.place || "").trim(),
          show: (parsedOutcome.show || "").trim(),
        }
      : { win: "", place: "", show: "" };

    // Build simple, stable outcome object
    const safeOutcome = cleanOutcome || { win: "", place: "", show: "" };

    const normalizeName = (value = "") =>
      (value || "").toLowerCase().replace(/\s+/g, " ").trim();

    const predictedSafe = {
      win: predicted && predicted.win ? String(predicted.win) : "",
      place: predicted && predicted.place ? String(predicted.place) : "",
      show: predicted && predicted.show ? String(predicted.show) : "",
    };

    const hits = (() => {
      if (!predictedSafe || !safeOutcome) {
        return { winHit: false, placeHit: false, showHit: false };
      }

      const pWin = normalizeName(predictedSafe.win);
      const pPlace = normalizeName(predictedSafe.place);
      const pShow = normalizeName(predictedSafe.show);
      const oWin = normalizeName(safeOutcome.win);
      const oPlace = normalizeName(safeOutcome.place);
      const oShow = normalizeName(safeOutcome.show);

      return {
        winHit: pWin && oWin && pWin === oWin,
        placeHit: pPlace && oPlace && pPlace === oPlace,
        showHit: pShow && oShow && pShow === oShow,
    };
    })();

    const summary = (() => {
      const lines = [];
      lines.push(`Query: ${queryUsed || baseQuery}`);
      if (top) {
        if (top.title) lines.push(`Top: ${top.title} -> ${top.link}`);
        if (top.link) {
          try {
            const hostname = new URL(top.link).hostname;
            lines.push(`Host: ${hostname}`);
          } catch {
            // Skip if URL parsing fails
          }
        }
        lines.push(`Using chart: ${top.title}`);
      } else {
        lines.push("No top result returned.");
      }
      const outcomeParts = [
        safeOutcome.win,
        safeOutcome.place,
        safeOutcome.show,
      ].filter(Boolean);
      if (outcomeParts.length)
        lines.push(`Outcome: ${outcomeParts.join(" / ")}`);
      const hitList = [
        hits.winHit ? "Win" : null,
        hits.placeHit ? "Place" : null,
        hits.showHit ? "Show" : null,
      ].filter(Boolean);
      if (hitList.length) lines.push(`Hits: ${hitList.join(", ")}`);
      return lines.filter(Boolean).join("\n");
    })();

    const summarySafe =
      summary ||
      (top?.title
        ? `Top Result: ${top.title}${top.link ? `\n${top.link}` : ""}`
        : "No summary returned.");

<<<<<<< HEAD
    // Optional alias for backwards / forwards compatibility
    const results = {
      win: safeOutcome.win || "",
      place: safeOutcome.place || "",
      show: safeOutcome.show || "",
    };
=======
    // Build results object from parsed chart data
    // results holds the chart outcome { win, place, show }
    // predicted holds the model's picks
    // Always ensure results is an object, never undefined or array
    const results = parsedOutcomeForResults && typeof parsedOutcomeForResults === "object"
      ? {
          win: (parsedOutcomeForResults.win || "").trim(),
          place: (parsedOutcomeForResults.place || "").trim(),
          show: (parsedOutcomeForResults.show || "").trim(),
        }
      : { win: "", place: "", show: "" };
>>>>>>> 431ad8c7

    // Keep outcome for backward compatibility (same as results)
    const outcome = safeOutcome;

    // Log outcome for debugging
    console.info("[verify_race] outcome", {
      track: safeTrack,
      date: safeDate,
      raceNo: safeRaceNo,
      results,
      outcome,
      hits,
    });

    const tsIso = new Date().toISOString();
    const redis = getRedis();

    // Redis event log (namespaced) – best-effort
    if (redis) {
      const raceLabel = raceNumber ? `R${raceNumber}` : "R?";
      const ns = `fl:cse:reconcile:${slug(track)}:${date}:${raceLabel}`;
      const eventKey = `${ns}:${Date.now()}:${crypto
        .randomBytes(4)
        .toString("hex")}`;
      try {
        await redis.set(
          eventKey,
          JSON.stringify({
          ts: tsIso,
          track,
          date,
          raceNo: raceNumber ?? null,
          distance,
          surface,
          strategy,
          ai_picks,
            query: queryUsed || null,
            count: 0,
            results: [],
          predicted: predictedSafe,
          outcome,
          hits,
          summary: summarySafe,
          }),
        );
        await redis.expire(eventKey, TTL_SECONDS);
        await redis.lpush(`${ns}:log`, eventKey);
        await redis.ltrim(`${ns}:log`, 0, 99);
        await redis.expire(`${ns}:log`, TTL_SECONDS);
      } catch (error) {
        console.error("[verify_race] Redis event log failed", error);
      }
    }

    if (redis) {
      try {
        const row = {
          ts: Date.now(),
          date,
          track,
          raceNo: raceNumber ?? null,
          query: queryUsed || null,
          top: top ? { title: top.title, link: top.link } : null,
          outcome,
          predicted: predictedSafe,
          hits,
          summary: summarySafe,
        };
        await redis.rpush(RECON_LIST, JSON.stringify(row));
        const dayKey = `${RECON_DAY_PREFIX}${date}`;
        await redis.rpush(dayKey, JSON.stringify(row));
        await redis.expire(dayKey, 60 * 60 * 24 * 90);
        await redis.hincrby("cal:v1", "total", 1);
        if (hits.winHit) await redis.hincrby("cal:v1", "correctWin", 1);
        if (hits.placeHit) await redis.hincrby("cal:v1", "correctPlace", 1);
        if (hits.showHit) await redis.hincrby("cal:v1", "correctShow", 1);
        if (hits.top3Hit) await redis.hincrby("cal:v1", "top3Hit", 1);
      } catch (error) {
        console.error("Redis logging failed", error);
      }
    }

    if (!isVercel) {
      try {
        const fs = await import("node:fs");
        const path = await import("node:path");
        const csvPath = path.resolve(
          process.cwd(),
          "data/reconciliations_v1.csv",
        );
        const header =
          "ts,date,track,raceNo,query,topTitle,topUrl,winHit,placeHit,showHit,top3Hit\n";
        const exists = fs.existsSync(csvPath);
        const line =
          [
          Date.now(),
          date,
          JSON.stringify(track),
            raceNumber ?? "",
            JSON.stringify(queryUsed || ""),
            JSON.stringify(top?.title || ""),
            JSON.stringify(top?.link || ""),
          hits.winHit ? 1 : 0,
          hits.placeHit ? 1 : 0,
          hits.showHit ? 1 : 0,
          hits.top3Hit ? 1 : 0,
          ].join(",") + "\n";
        if (!exists) fs.writeFileSync(csvPath, header);
        fs.appendFileSync(csvPath, line);
      } catch (error) {
        console.warn(
          "Local CSV append failed (dev only):",
          error?.message || error,
        );
      }
    }

    return res.status(200).json({
      date,
      track,
      raceNo: raceNumber ?? null,
      query: queryUsed,
      count: 0,
      top,
      results, // Chart outcome { win, place, show }
      outcome, // Backward compatibility (same as results)
      predicted: predictedSafe, // Model picks
      hits,
      summary: summarySafe,
    });
  } catch (err) {
    console.error("[verify_race] error", {
      error: err?.message || String(err),
      stack: err?.stack,
      track: safeTrack,
      date: safeDate,
      raceNo: safeRaceNo,
    });

    // Always return 200 with structured error response
    return res.status(200).json({
      date: safeDate,
      track: safeTrack,
      raceNo: safeRaceNo,
      error: "verify_race failed",
      details: err?.message || String(err) || "Unknown error occurred",
      step: "verify_race",
      results: { win: "", place: "", show: "" }, // Always include results as object
      outcome: { win: "", place: "", show: "" },
      hits: { winHit: false, placeHit: false, showHit: false },
    });
  }
}<|MERGE_RESOLUTION|>--- conflicted
+++ resolved
@@ -50,141 +50,6 @@
 }
 
 /**
-<<<<<<< HEAD
-=======
- * Parse HRN runner table to extract Win/Place/Show from chart results
- * @param {cheerio.CheerioAPI} $ - cheerio instance
- * @param {cheerio.Cheerio<cheerio.Element>} $table - cheerio-wrapped <table> for the runner (speed) grid
- * @returns {{ win: string; place: string; show: string }}
- */
-function parseHRNRunnerTable($, $table) {
-  // Defensive guards: never throw, always return a safe default
-  if (!$ || !$table || !$table.length) {
-    return { win: "", place: "", show: "" };
-  }
-
-  // Identify header cells (th) and determine column indexes
-  const headerRow = $table.find("tr").first();
-  const headerCells = headerRow.find("th, td").toArray();
-  
-  if (!headerCells.length) {
-    return { win: "", place: "", show: "" };
-  }
-
-  const headerTexts = headerCells.map((cell) =>
-    $(cell).text().toLowerCase().trim()
-  );
-
-  const runnerIdx = headerTexts.findIndex(
-    (h) => h.includes("runner") || h.includes("horse")
-  );
-  const winIdx = headerTexts.findIndex((h) => h.includes("win"));
-  const placeIdx = headerTexts.findIndex((h) => h.includes("place"));
-  const showIdx = headerTexts.findIndex((h) => h.includes("show"));
-
-  // Require runner column, but Win/Place/Show columns are optional (we'll fallback to order)
-  if (runnerIdx === -1) {
-    return { win: "", place: "", show: "" };
-  }
-
-  // Loop through tbody tr rows
-  let winHorse = "";
-  let placeHorse = "";
-  let showHorse = "";
-  const runnerOrder = []; // Track runner names in finishing order
-
-  $table.find("tr").slice(1).each((_, tr) => {
-    const $cells = $(tr).find("td");
-    if (!$cells.length) return;
-
-    // Get runner name
-    const runnerText = runnerIdx > -1 
-      ? ($cells.eq(runnerIdx).text() || "").trim() 
-      : "";
-    
-    if (!runnerText) return;
-    
-    // Skip header rows
-    if (/runner\s*\(speed\)/i.test(runnerText)) return;
-    
-    // Normalize runner name: strip footnote markers like (*) or (114*)
-    let runnerName = runnerText.replace(/\s*\([^)]*\)\s*$/, "").trim();
-    runnerName = normalizeHorseName(runnerName);
-    if (!runnerName) return;
-
-    // Hard filters to avoid junk rows
-    const lowerRunner = runnerName.toLowerCase();
-    const junkPatterns = [
-      "preliminary speed figures",
-      "also rans",
-      "pool",
-      "daily double",
-      "trifecta",
-      "superfecta",
-      "pick 3",
-      "pick 4",
-      "this script inside",
-      "head tags",
-    ];
-    if (
-      lowerRunner.startsWith("*") ||
-      junkPatterns.some((pattern) => lowerRunner.includes(pattern))
-    ) {
-      return; // Skip this row
-    }
-
-    // Track finishing order by row (HRN lists runners in finishing order)
-    runnerOrder.push(runnerName);
-
-    // Get Win/Place/Show cell texts (if columns exist)
-    const winText = winIdx > -1 && $cells.eq(winIdx).length
-      ? ($cells.eq(winIdx).text() || "").trim()
-      : "";
-    const placeText = placeIdx > -1 && $cells.eq(placeIdx).length
-      ? ($cells.eq(placeIdx).text() || "").trim()
-      : "";
-    const showText = showIdx > -1 && $cells.eq(showIdx).length
-      ? ($cells.eq(showIdx).text() || "").trim()
-      : "";
-
-    // Selection rules: first non-empty Win cell becomes results.win
-    if (winText && !winHorse) {
-      winHorse = runnerName;
-    }
-
-    // First non-empty Place cell becomes results.place
-    if (placeText && !placeHorse) {
-      placeHorse = runnerName;
-    }
-
-    // First non-empty Show cell becomes results.show
-    if (showText && !showHorse) {
-      showHorse = runnerName;
-    }
-  });
-
-  // Fallback: if some result slots are still empty, use runnerOrder as a strict
-  // finishing-order proxy (1st = win, 2nd = place, 3rd = show)
-  // This handles races like Churchill Downs R2 where payouts are sparse
-  if (!winHorse && runnerOrder.length >= 1) {
-    winHorse = runnerOrder[0];
-  }
-  if (!placeHorse && runnerOrder.length >= 2) {
-    placeHorse = runnerOrder[1];
-  }
-  if (!showHorse && runnerOrder.length >= 3) {
-    showHorse = runnerOrder[2];
-  }
-
-  return {
-    win: winHorse || "",
-    place: placeHorse || "",
-    show: showHorse || "",
-  };
-}
-
-/**
->>>>>>> 431ad8c7
  * Extract Win/Place/Show from a runner table using WPS payout indicators
  * @param {cheerio.CheerioAPI} $
  * @param {cheerio.Cheerio<cheerio.Element>} table
@@ -437,57 +302,12 @@
 
     const { table: $runnerTable, runnerIdx, winIdx, placeIdx, showIdx } = target;
 
-<<<<<<< HEAD
     // --- Extract win/place/show from the chosen runner table using WPS payouts ---
     const extracted = extractOutcomeFromRunnerTable($, $runnerTable, {
       runnerIdx,
       winIdx,
       placeIdx,
       showIdx,
-=======
-    // --- STEP 1: Extract runner names in table order (fallback seed) ---
-    const runners = [];
-    $runnerTable.find("tr").each((i, tr) => {
-      const $cells = $(tr).find("td");
-      if (!$cells.length) return;
-      
-      const runnerText = runnerIdx > -1 
-        ? ($cells.eq(runnerIdx).text() || "").replace(/\s+/g, " ").trim()
-        : "";
-      
-      if (!runnerText) return;
-      
-      // Skip header rows
-      if (/runner\s*\(speed\)/i.test(runnerText)) return;
-      
-      // Normalize runner name: strip footnote markers like (*) or (114*)
-      let runnerName = runnerText.replace(/\s*\([^)]*\)\s*$/, "").trim();
-      runnerName = normalizeHorseName(runnerName);
-      if (!runnerName) return;
-      
-      // Hard filters to avoid junk rows
-      const lowerRunner = runnerName.toLowerCase();
-      const junkPatterns = [
-        "preliminary speed figures",
-        "also rans",
-        "pool",
-        "daily double",
-        "trifecta",
-        "superfecta",
-        "pick 3",
-        "pick 4",
-        "this script inside",
-        "head tags",
-      ];
-      if (
-        lowerRunner.startsWith("*") ||
-        junkPatterns.some((pattern) => lowerRunner.includes(pattern))
-      ) {
-        return; // Skip this row
-      }
-      
-      runners.push(runnerName);
->>>>>>> 431ad8c7
     });
 
     // Use the extracted outcome directly
@@ -1061,26 +881,12 @@
         ? `Top Result: ${top.title}${top.link ? `\n${top.link}` : ""}`
         : "No summary returned.");
 
-<<<<<<< HEAD
     // Optional alias for backwards / forwards compatibility
     const results = {
       win: safeOutcome.win || "",
       place: safeOutcome.place || "",
       show: safeOutcome.show || "",
     };
-=======
-    // Build results object from parsed chart data
-    // results holds the chart outcome { win, place, show }
-    // predicted holds the model's picks
-    // Always ensure results is an object, never undefined or array
-    const results = parsedOutcomeForResults && typeof parsedOutcomeForResults === "object"
-      ? {
-          win: (parsedOutcomeForResults.win || "").trim(),
-          place: (parsedOutcomeForResults.place || "").trim(),
-          show: (parsedOutcomeForResults.show || "").trim(),
-        }
-      : { win: "", place: "", show: "" };
->>>>>>> 431ad8c7
 
     // Keep outcome for backward compatibility (same as results)
     const outcome = safeOutcome;
