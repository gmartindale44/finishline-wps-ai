// pages/api/verify_race.js

import crypto from "node:crypto";
import { Redis } from "@upstash/redis";
import * as cheerio from "cheerio";
import { fetchAndParseResults } from "../../lib/results.js";

const GOOGLE_API_KEY = (process.env.GOOGLE_API_KEY ?? "").trim();
const GOOGLE_CSE_ID = (process.env.GOOGLE_CSE_ID ?? "").trim();

const TTL_SECONDS = 60 * 60 * 24; // 24h
const isVercel = !!process.env.VERCEL;
const RECON_LIST = "reconciliations:v1";
const RECON_DAY_PREFIX = "reconciliations:v1:";

let redisClient = null;
function getRedis() {
  if (!redisClient) {
    try {
      redisClient = Redis.fromEnv();
    } catch (error) {
      console.error("[verify_race] Failed to init Redis client", error);
      redisClient = null;
    }
  }
  return redisClient;
}

const slug = (s = "") =>
  s
    .toString()
    .toLowerCase()
    .normalize("NFD")
    .replace(/\p{Diacritic}/gu, "")
    .replace(/[^a-z0-9]+/g, "_")
    .replace(/^_+|_+$/g, "");

/**
 * Normalize horse name for comparison
 * @param {string} name
 * @returns {string}
 */
function normalizeHorseName(name) {
  return (name || "").replace(/\s+/g, " ").trim();
}

/**
<<<<<<< HEAD
 * Extract Win/Place/Show from the HRN Runner (Speed) table.
 *
 * The pattern for HRN WPS tables is:
 *  - Winner row: Win, Place, Show all have payouts
 *  - Place horse row: Win is empty/"-", Place has payout, Show has payout
 *  - Show horse row: Win and Place empty/"-", Show has payout
 *
 * We use that pattern (not the order of rows) to infer W/P/S.
 */
function extractWPSFromHRNRunnerTable($, raceTableRoot) {
  const tables = raceTableRoot.find("table").toArray();

  const isPaidCell = (txt) => {
    if (!txt) return false;
    const t = String(txt).trim();
    if (!t || t === "-" || t === "–" || t === "—") return false;
    return true;
  };

  for (const table of tables) {
    const $table = $(table);

=======
 * Extract Win/Place/Show directly from HRN Runner (Speed) table
 * Reads the W/P/S columns to find which horse finished in each position
 * @param {cheerio.CheerioAPI} $ - Cheerio instance for the full page
 * @param {cheerio.Cheerio} raceTableRoot - Root element to search within (e.g., $('body') or race section)
 * @returns {{ win: string | null; place: string | null; show: string | null }}
 */
function extractWPSFromHRNRunnerTable($, raceTableRoot) {
  // 1) Find all tables under raceTableRoot
  const tables = raceTableRoot.find("table").toArray();

  for (const table of tables) {
    const $table = $(table);

    // Get header row cells
>>>>>>> f41ecbfa
    const headerRow = $table.find("tr").first();
    const headerTexts = headerRow
      .find("th, td")
      .toArray()
      .map((cell) => $(cell).text().trim().toLowerCase());

    if (!headerTexts.length) continue;

<<<<<<< HEAD
    const hasRunnerCol = headerTexts.some(
      (t) => t.includes("runner") || t.includes("horse")
    );

=======
    // We want the table that has columns like:
    //   "runner (speed)" OR "runner" OR "horse"
    //   AND "win", "place", "show"
    const hasRunnerCol =
      headerTexts.some((t) => t.includes("runner") || t.includes("horse"));
>>>>>>> f41ecbfa
    const winIdx = headerTexts.findIndex((t) => t.includes("win"));
    const placeIdx = headerTexts.findIndex((t) => t.includes("place"));
    const showIdx = headerTexts.findIndex((t) => t.includes("show"));

    if (!hasRunnerCol || winIdx === -1 || placeIdx === -1 || showIdx === -1) {
<<<<<<< HEAD
      continue; // not a W/P/S table
    }

=======
      continue; // not the W/P/S table
    }

    // Index of the runner/horse column
>>>>>>> f41ecbfa
    const runnerIdx = headerTexts.findIndex(
      (t) => t.includes("runner") || t.includes("horse")
    );

    if (runnerIdx === -1) continue;

    let winHorse = null;
    let placeHorse = null;
    let showHorse = null;

<<<<<<< HEAD
=======
    // 2) Iterate body rows (skip headerRow)
>>>>>>> f41ecbfa
    $table
      .find("tr")
      .slice(1)
      .each((_, row) => {
        const cells = $(row).find("td").toArray();
        if (!cells.length) return;

        const getText = (idx) =>
          idx >= 0 && idx < cells.length ? $(cells[idx]).text().trim() : "";

        const runnerText = getText(runnerIdx);
        if (!runnerText) return;

<<<<<<< HEAD
        // Strip speed figure suffixes like "(98*)"
        const cleanRunnerName = runnerText
          .replace(/\s*\([^)]*\)\s*$/, "")
          .trim();

=======
        // Clean up runner name (remove speed figure suffix like "(98*)")
        const cleanRunnerName = runnerText
          .replace(/\s*\([^)]*\)\s*$/, "")
          .trim();
>>>>>>> f41ecbfa
        const normalizedName = normalizeHorseName(cleanRunnerName);
        if (!normalizedName) return;

        const winText = getText(winIdx);
        const placeText = getText(placeIdx);
        const showText = getText(showIdx);

<<<<<<< HEAD
        const hasWin = isPaidCell(winText);
        const hasPlace = isPaidCell(placeText);
        const hasShow = isPaidCell(showText);

        // Winner: has Win payout
        if (!winHorse && hasWin) {
          winHorse = normalizedName;
        }

        // Place horse: no Win payout, but Place payout
        if (!placeHorse && !hasWin && hasPlace) {
          placeHorse = normalizedName;
        }

        // Show horse: no Win/Place payout, but Show payout
        if (!showHorse && !hasWin && !hasPlace && hasShow) {
=======
        // If the cell is not empty and not "-", we treat this row as that position.
        // We only pick the FIRST row with non-empty value for each slot.
        if (winText && winText !== "-" && !winHorse) {
          winHorse = normalizedName;
        }
        if (placeText && placeText !== "-" && !placeHorse) {
          placeHorse = normalizedName;
        }
        if (showText && showText !== "-" && !showHorse) {
>>>>>>> f41ecbfa
          showHorse = normalizedName;
        }
      });

    if (winHorse || placeHorse || showHorse) {
      return {
        win: winHorse || null,
        place: placeHorse || null,
        show: showHorse || null,
      };
    }
  }

<<<<<<< HEAD
=======
  // Fallback if we never found a suitable table
>>>>>>> f41ecbfa
  return { win: null, place: null, show: null };
}

/**
<<<<<<< HEAD
 * Parse HRN "Entries & Results" page to get Win / Place / Show outcome.
 *
 * Strategy:
 *   1. Build map: program number (PP) -> horse name from the Entries table
 *   2. Prefer Trifecta "Finish" order from the Pool table (e.g. "2-5-3")
 *   3. Map those PP numbers through the entries map
 *   4. Fallback: infer W/P/S from the Runner (Speed) WPS table
 */
function parseHRNRaceOutcome($, $scope, context = {}) {
  let outcome = {
=======
 * Parse HRN "Entries & Results" page to get Win / Place / Show outcome
 * Strategy:
 *   1. Build map: program number -> horse name from the Runner (Speed) table
 *   2. Prefer Trifecta finish order (e.g. "2-5-3")
 *   3. Map those finish numbers through the program map to names
 *   4. Fallback: Read W/P/S directly from Runner table if Trifecta parsing incomplete
 * @param {cheerio.CheerioAPI} $
 * @param {cheerio.Cheerio} $scope - The race section scope (e.g., race block containing tables)
 * @param {{ track?: string; raceNo?: string | number }} context - Optional context for logging
 * @returns {{ win: string | null; place: string | null; show: string | null }}
 */
function parseHRNRaceOutcome($, $scope, context = {}) {
  const outcome = {
>>>>>>> f41ecbfa
    win: null,
    place: null,
    show: null,
  };

<<<<<<< HEAD
  // -------------------------------------------------------------------------
  // 1) Build program number -> horse name map from the Entries table (PP / Horse)
  // -------------------------------------------------------------------------
  const programHorse = new Map();

  let $entriesTable = null;
=======
  // ---------------------------------------------------------------------------
  // 1) Build program-number -> horse-name map from the Runner (Speed) table
  // ---------------------------------------------------------------------------
  const programHorse = new Map();

  // Find the Runner (Speed) table: it has columns like Runner/Horse + Win/Place/Show
  let $runnerTable = null;
>>>>>>> f41ecbfa

  $scope.find("table").each((_, tableEl) => {
    const $table = $(tableEl);
    const headerRow = $table.find("tr").first();
    const headerCells = headerRow.find("th,td");

    if (!headerCells.length) return;

    const headers = headerCells
      .map((__, cell) => $(cell).text().trim().toLowerCase())
      .get();

<<<<<<< HEAD
    const hasPP = headers.some((h) => h.includes("pp"));
    const hasHorse = headers.some((h) => h.includes("horse"));

    if (hasPP && hasHorse) {
      $entriesTable = $table;
      return false; // break
    }
  });

  if ($entriesTable) {
    const headerRow = $entriesTable.find("tr").first();
    const headerCells = headerRow.find("th,td");
    const headers = headerCells
      .map((__, cell) => $(cell).text().trim().toLowerCase())
      .get();

    const ppIdx = headers.findIndex((h) => h.includes("pp"));
    const horseIdx = headers.findIndex((h) => h.includes("horse"));

    if (ppIdx !== -1 && horseIdx !== -1) {
      $entriesTable
=======
    const hasRunner = headers.some((h) => h.includes("runner") || h.includes("horse"));
    const hasWin = headers.some((h) => h.includes("win"));
    const hasPlace = headers.some((h) => h.includes("place"));
    const hasShow = headers.some((h) => h.includes("show"));

    // Skip the "Today's racing results and speed figures" summary table, which
    // does not have individual W/P/S by horse.
    const looksLikeSummary =
      headers.some((h) => h.includes("today")) &&
      headers.some((h) => h.includes("speed"));

    if (hasRunner && hasWin && hasPlace && hasShow && !looksLikeSummary) {
      $runnerTable = $table;
      return false; // break .each()
    }
  });

  if ($runnerTable) {
    const headerRow = $runnerTable.find("tr").first();
    const headerCells = headerRow.find("th,td");
    const headers = headerCells
      .map((_, cell) => $(cell).text().trim().toLowerCase())
      .get();

    const runnerIdx =
      headers.findIndex((h) => h.includes("runner") || h.includes("horse"));
    const numberIdx = headers.findIndex(
      (h) => h.includes("no") || h.includes("#") || h.includes("pp")
    );

    if (runnerIdx !== -1 && numberIdx !== -1) {
      $runnerTable
>>>>>>> f41ecbfa
        .find("tr")
        .slice(1)
        .each((_, rowEl) => {
          const $cells = $(rowEl).find("td,th");
          if (!$cells.length) return;

<<<<<<< HEAD
          const rawPP = $($cells.get(ppIdx)).text().trim();
          const rawName = $($cells.get(horseIdx)).text().trim();
          const pp = rawPP.replace(/[^\d]/g, "");
          const name = normalizeHorseName(rawName);

          if (pp && name) {
            programHorse.set(pp, name);
          }
        });
    }
  }

  // -------------------------------------------------------------------------
  // 2) Prefer Trifecta finish order from the Pool table (e.g. "2-5-3")
  // -------------------------------------------------------------------------
=======
          const rawNo = $($cells.get(numberIdx)).text().trim();
          const rawName = $($cells.get(runnerIdx)).text().trim();
          const programNo = rawNo.replace(/[^\d]/g, "");
          const name = rawName.replace(/\s+/g, " ").trim();

          if (programNo && name) {
            programHorse.set(programNo, name);
          }
        });
    }
  }

  // ---------------------------------------------------------------------------
  // 2) Prefer Trifecta finish order from the Pool table (e.g. "2-5-3")
  // ---------------------------------------------------------------------------
>>>>>>> f41ecbfa
  let finishNums = null;

  $scope.find("table").each((_, tableEl) => {
    const $table = $(tableEl);
    const headerRow = $table.find("tr").first();
    const headerCells = headerRow.find("th,td");

    if (!headerCells.length) return;

    const headers = headerCells
      .map((__, cell) => $(cell).text().trim().toLowerCase())
      .get();

    const hasPool = headers.some((h) => h.includes("pool"));
    const hasFinish = headers.some((h) => h.includes("finish"));
    const hasPayout = headers.some((h) => h.includes("payout"));

    if (!hasPool || !hasFinish || !hasPayout) return;

    const poolIdx = headers.findIndex((h) => h.includes("pool"));
    const finishIdx = headers.findIndex((h) => h.includes("finish"));

    if (poolIdx === -1 || finishIdx === -1) return;

    $table
      .find("tr")
      .slice(1)
      .each((__, rowEl) => {
        const $cells = $(rowEl).find("td,th");
        if (!$cells.length) return;

        const poolName = $($cells.get(poolIdx)).text().toLowerCase();
        if (!poolName.includes("trifecta")) return;

        const finishText = $($cells.get(finishIdx)).text().trim();
<<<<<<< HEAD
        const match = finishText.match(/(\d+)\s*[-/]\s*(\d+)\s*[-/]\s*(\d+)/);
        if (match) {
          finishNums = [match[1], match[2], match[3]];
          return false; // break inner
        }
      });

    if (finishNums) return false; // break outer
  });

  if (finishNums && finishNums.length === 3 && programHorse.size > 0) {
    const [winNo, placeNo, showNo] = finishNums;

    outcome.win = winNo ? programHorse.get(winNo) || null : null;
    outcome.place = placeNo ? programHorse.get(placeNo) || null : null;
    outcome.show = showNo ? programHorse.get(showNo) || null : null;
  }

  // -------------------------------------------------------------------------
  // 3) Fallback: infer W/P/S from Runner (Speed) WPS table when needed
  // -------------------------------------------------------------------------
  const hasAllThree = outcome.win && outcome.place && outcome.show;

  if (!hasAllThree) {
    const fromRunner = extractWPSFromHRNRunnerTable($, $scope);

    if (!outcome.win && fromRunner.win) outcome.win = fromRunner.win;
    if (!outcome.place && fromRunner.place) outcome.place = fromRunner.place;
    if (!outcome.show && fromRunner.show) outcome.show = fromRunner.show;
  }

  // -------------------------------------------------------------------------
  // 4) Final sanitize – always return { win|null, place|null, show|null }
  // -------------------------------------------------------------------------
  try {
=======
        // Expect formats like "2-5-3" or "2 / 5 / 3"
        const match = finishText.match(/(\d+)\s*[-/]\s*(\d+)\s*[-/]\s*(\d+)/);
        if (match) {
          finishNums = [match[1], match[2], match[3]];
          return false; // break out of this table
        }
      });

    if (finishNums) return false; // break outer table loop
  });

  // ---------------------------------------------------------------------------
  // 3) Try Trifecta finish order from the Pool table (e.g. "2-5-3")
  // ---------------------------------------------------------------------------
  if (finishNums && finishNums.length === 3) {
    const [winNo, placeNo, showNo] = finishNums;

    // Map program numbers -> horse names via Runner (Speed) table
    const winName = winNo ? programHorse.get(winNo) || null : null;
    const placeName = placeNo ? programHorse.get(placeNo) || null : null;
    const showName = showNo ? programHorse.get(showNo) || null : null;

    outcome.win = winName;
    outcome.place = placeName;
    outcome.show = showName;
  }

  // ---------------------------------------------------------------------------
  // 4) Fallback: Read W/P/S directly from Runner table if Trifecta incomplete
  // ---------------------------------------------------------------------------
  const hasAllThree =
    outcome && outcome.win && outcome.place && outcome.show;

  if (!hasAllThree) {
    const fromRunnerTable = extractWPSFromHRNRunnerTable($, $scope);

    // Only overwrite slots that are missing
    if (!outcome.win && fromRunnerTable.win) {
      outcome.win = fromRunnerTable.win;
    }
    if (!outcome.place && fromRunnerTable.place) {
      outcome.place = fromRunnerTable.place;
    }
    if (!outcome.show && fromRunnerTable.show) {
      outcome.show = fromRunnerTable.show;
    }
  }

  // ---------------------------------------------------------------------------
  // 5) Ensure we always return all three fields (never clear valid values)
  // ---------------------------------------------------------------------------
  try {
    // Just ensure the object exists and fields are strings or null
    outcome = outcome || { win: null, place: null, show: null };
>>>>>>> f41ecbfa
    return {
      win: outcome.win || null,
      place: outcome.place || null,
      show: outcome.show || null,
    };
  } catch (error) {
<<<<<<< HEAD
    console.error("[verify_race] parseHRNRaceOutcome failed", {
      error: error?.message || String(error),
      context,
    });
=======
    console.error("[verify_race] parseHRNRaceOutcome failed", error);
>>>>>>> f41ecbfa
    return { win: null, place: null, show: null };
  }
}

/**
 * Parse outcome from HTML using cheerio
 * @param {string} html
 * @param {string} url
 * @param {string | number | null} raceNo
<<<<<<< HEAD
 * @param {{ track?: string }} context
 * @returns {{ win?: string; place?: string; show?: string }}
 */
function parseOutcomeFromHtml(html, url, raceNo = null, context = {}) {
=======
 * @returns {{ win?: string; place?: string; show?: string }}
 */
function parseOutcomeFromHtml(html, url, raceNo = null) {
>>>>>>> f41ecbfa
  const outcome = {};
  try {
    const $ = cheerio.load(html);
    const isHRN = /horseracingnation\.com/i.test(url);

    // For HRN pages, use race-specific parsing
    if (isHRN && raceNo) {
<<<<<<< HEAD
=======
      // Find the race section scope
>>>>>>> f41ecbfa
      const raceStr = String(raceNo).trim();
      let $scope = null;

      // Look for a heading containing "Race # {raceNo}"
      $("*").each((_, el) => {
        const text = $(el).text().replace(/\s+/g, " ").trim().toLowerCase();
        if (!text) return;

        if (raceStr && text.includes(`race # ${raceStr}`)) {
          $scope = $(el).closest("table, section, div");
          return false; // break
        }
<<<<<<< HEAD
      });

=======
        return;
      });

      // Fallback: if we didn't find a specific race section, use body as scope
>>>>>>> f41ecbfa
      if (!$scope || !$scope.length) {
        $scope = $("body");
      }

<<<<<<< HEAD
      const hrnOutcome = parseHRNRaceOutcome($, $scope, {
        track: context.track || null,
        raceNo,
        url,
=======
      // Parse HRN outcome with scope and context
      const hrnOutcome = parseHRNRaceOutcome($, $scope, {
        track: context?.track,
        raceNo: raceNo,
>>>>>>> f41ecbfa
      });

      if (hrnOutcome.win || hrnOutcome.place || hrnOutcome.show) {
        return hrnOutcome;
      }
<<<<<<< HEAD

=======
>>>>>>> f41ecbfa
      // If HRN parsing failed, fall through to generic parsing
    }

    // Generic parsing: Try to find a results table with finishing positions
    const rows = [];
    $("table tr").each((_, el) => {
      const cells = $(el).find("td, th");
      if (cells.length < 2) return;

      const firstCell = $(cells[0]).text().trim();
      // Match position: "1", "1st", "2", "2nd", etc.
      const posMatch =
        firstCell.match(/^(\d+)[a-z]{0,2}$/i) || firstCell.match(/^(\d+)$/);
      if (!posMatch) return;

      const pos = parseInt(posMatch[1], 10);
      // Only care about positions 1, 2, 3
      if (pos < 1 || pos > 3) return;

      let name = $(cells[1]).text();
      name = normalizeHorseName(name);
      if (!name) return;

      rows.push({ pos, name });
    });

    // Build outcome from rows
    const byPos = new Map();
    rows.forEach(({ pos, name }) => {
      if (!byPos.has(pos)) {
        byPos.set(pos, name);
      }
    });

    if (byPos.get(1)) outcome.win = byPos.get(1);
    if (byPos.get(2)) outcome.place = byPos.get(2);
    if (byPos.get(3)) outcome.show = byPos.get(3);

    // If we didn't find anything in tables, try text-based heuristics
    if (!outcome.win && !outcome.place && !outcome.show) {
      // Look for "Win: HorseName" patterns
      const winMatch = html.match(/Win[:\s]+([A-Za-z0-9' .\-]+)/i);
      const placeMatch = html.match(/Place[:\s]+([A-Za-z0-9' .\-]+)/i);
      const showMatch = html.match(/Show[:\s]+([A-Za-z0-9' .\-]+)/i);

      if (winMatch) outcome.win = normalizeHorseName(winMatch[1]);
      if (placeMatch) outcome.place = normalizeHorseName(placeMatch[1]);
      if (showMatch) outcome.show = normalizeHorseName(showMatch[1]);
    }
  } catch (error) {
    console.error("[verify_race] parseOutcomeFromHtml failed", error);
  }

  return outcome;
}

/**
 * Extract outcome from result page using cheerio
 * @param {string} url
 * @param {{ track: string; date: string; raceNo?: string | null }} ctx
 * @returns {Promise<{ win?: string; place?: string; show?: string }>}
 */
async function extractOutcomeFromResultPage(url, ctx) {
  try {
    const res = await fetch(url, {
      headers: {
        "User-Agent": "Mozilla/5.0 (FinishLineVerifyBot)",
      },
    });

    if (!res.ok) {
      return {};
    }

    const html = await res.text();
    const outcome = parseOutcomeFromHtml(html, url, ctx.raceNo, {
      track: ctx.track,
    });
    return outcome;
  } catch (error) {
    // Best-effort only; swallow errors and return empty so UI still works
    console.error("[verify_race] extractOutcomeFromResultPage failed", {
      url,
      error: error?.message || String(error),
    });
    return {};
  }
}

async function cseDirect(query) {
  if (!GOOGLE_API_KEY || !GOOGLE_CSE_ID) {
    const err = new Error("Google CSE credentials missing");
    err.step = "cse_credentials";
    throw err;
  }
  const u = new URL("https://www.googleapis.com/customsearch/v1");
  u.searchParams.set("key", GOOGLE_API_KEY);
  u.searchParams.set("cx", GOOGLE_CSE_ID);
  u.searchParams.set("q", query);
  const r = await fetch(u.toString());
  if (!r.ok) throw new Error(`Google CSE ${r.status}: ${await r.text()}`);
  const j = await r.json();
  const items = Array.isArray(j.items) ? j.items : [];
  return items.map((i) => ({
    title: i.title,
    link: i.link,
    snippet: i.snippet,
  }));
}

async function cseViaBridge(req, query) {
  const proto = req.headers["x-forwarded-proto"] || "https";
  const host = req.headers.host;
  const basePath = (
    process.env.NEXT_PUBLIC_BASE_PATH || process.env.NEXT_BASE_PATH || ""
  ).replace(/\/+$/, "");
  const pathPrefix = basePath
    ? basePath.startsWith("/")
      ? basePath
      : `/${basePath}`
    : "";
  const url = `${proto}://${host}${pathPrefix}/api/cse_resolver?q=${encodeURIComponent(
    query
  )}`;
  const r = await fetch(url, { cache: "no-store" });
  const j = await r.json().catch(() => ({}));
  if (!r.ok) throw new Error(j?.error || `CSE bridge ${r.status}`);
  const arr = Array.isArray(j.results) ? j.results : [];
  return arr.map((i) => ({
    title: i.title,
    link: i.link,
    snippet: i.snippet,
  }));
}

const preferHosts = [
  "horseracingnation.com",
  "entries.horseracingnation.com",
  "equibase.com",
];

function pickBest(items) {
  if (!Array.isArray(items) || !items.length) return null;
  const scored = items
    .map((item) => {
      try {
        const url = new URL(item.link || "");
        const host = url.hostname || "";
        const idx = preferHosts.findIndex((h) => host.includes(h));
        return { item, score: idx === -1 ? 10 : idx };
      } catch {
        return { item, score: 10 };
      }
    })
    .sort((a, b) => a.score - b.score);
  return scored.length ? scored[0].item : null;
}

async function runSearch(req, query) {
  return GOOGLE_API_KEY && GOOGLE_CSE_ID
    ? await cseDirect(query)
    : await cseViaBridge(req, query);
}

export default async function handler(req, res) {
  // Extract safe values early for error responses
  let safeDate = null;
  let safeTrack = null;
  let safeRaceNo = null;

  try {
    if (req.method !== "POST") {
      res.setHeader("Allow", "POST");
      return res
        .status(405)
        .json({ ok: false, error: "Method Not Allowed" });
    }

    // Be tolerant of either req.body object or JSON string
    let body = req.body;
    if (typeof body === "string") {
      try {
        body = JSON.parse(body);
      } catch {
        body = {};
      }
    }
    if (!body && typeof req.json === "function") {
      try {
        body = await req.json();
      } catch {
        body = {};
      }
    }

    const {
      track,
      date: inputDate,
      raceNo,
      race_no,
      distance = "",
      surface = "",
      strategy = "",
      ai_picks = "",
      predicted = {},
    } = body || {};

    const raceNumber = raceNo ?? race_no;
    safeDate =
      (inputDate && String(inputDate).trim()) ||
      new Date().toISOString().slice(0, 10);
    safeTrack = track || null;
    safeRaceNo = raceNumber ?? null;

    console.info("[verify_race] request", {
      track: safeTrack,
      date: safeDate,
      raceNo: safeRaceNo,
    });

    if (!track) {
      return res.status(200).json({
        date: safeDate,
        track: safeTrack,
        raceNo: safeRaceNo,
        error: "Missing required field: track",
        details: "Track is required to verify a race",
        step: "verify_race_validation",
      });
    }

    const date = safeDate;

    const dWords = date.replace(/-/g, " ");
    const racePart = raceNumber ? ` Race ${raceNumber}` : "";
    const baseQuery = `${track}${racePart} ${date} results Win Place Show order`;
    const altQuery = `${track}${racePart} ${dWords} result chart official`;
    const siteBias =
      "(site:equibase.com OR site:horseracingnation.com OR site:entries.horseracingnation.com)";

    const queries = [
      `${baseQuery} ${siteBias}`.trim(),
      `${altQuery} ${siteBias}`.trim(),
      baseQuery,
      altQuery,
    ];

    let results = [];
    let queryUsed = queries[0];
    let lastError = null;
    const searchStep = "verify_race_search";

    try {
      for (const q of queries) {
        try {
          const items = await runSearch(req, q);
          queryUsed = q;
          results = items;
          if (items.length) break;
        } catch (error) {
          lastError = error;
          console.error("[verify_race] Search query failed", {
            query: q,
            error: error?.message || String(error),
          });
        }
      }

      if (!results.length && lastError) {
        throw lastError;
      }
    } catch (error) {
      console.error("[verify_race] Search failed", {
        error: error?.message || String(error),
        stack: error?.stack,
      });
      return res.status(200).json({
        date: safeDate,
        track: safeTrack,
        raceNo: safeRaceNo,
        error: "Search failed",
        details:
          lastError?.message ||
          error?.message ||
          "Unable to fetch race results from search providers",
        step: searchStep,
        query: queryUsed || queries[0] || null,
      });
    }

    const topPreferred = pickBest(results);
    const top = topPreferred || results[0] || null;

    let outcome = { win: "", place: "", show: "" };
    if (top?.link) {
      try {
        // Try cheerio-based parser first
        const cheerioOutcome = await extractOutcomeFromResultPage(top.link, {
          track: safeTrack || "",
          date: safeDate || "",
          raceNo: raceNumber,
        });

        // If cheerio found results, use them; otherwise fall back to regex parser
        if (cheerioOutcome.win || cheerioOutcome.place || cheerioOutcome.show) {
          outcome = {
            win: cheerioOutcome.win || "",
            place: cheerioOutcome.place || "",
            show: cheerioOutcome.show || "",
          };
        } else {
          // Fallback to existing regex-based parser
          outcome = await fetchAndParseResults(top.link, {
            raceNo: raceNumber,
          });
        }
      } catch (error) {
        console.error("[verify_race] Parse results failed", {
          url: top.link,
          error: error?.message || String(error),
        });
        // Continue with empty outcome - not a fatal error
      }
    }

    const normalizeName = (value = "") =>
      (value || "").toLowerCase().replace(/\s+/g, " ").trim();

    const predictedSafe = {
      win: predicted && predicted.win ? String(predicted.win) : "",
      place: predicted && predicted.place ? String(predicted.place) : "",
      show: predicted && predicted.show ? String(predicted.show) : "",
    };

    const hits = (() => {
      if (!predictedSafe || !outcome) {
        return { winHit: false, placeHit: false, showHit: false };
      }

      const pWin = normalizeName(predictedSafe.win);
      const pPlace = normalizeName(predictedSafe.place);
      const pShow = normalizeName(predictedSafe.show);
      const oWin = normalizeName(outcome.win);
      const oPlace = normalizeName(outcome.place);
      const oShow = normalizeName(outcome.show);

      return {
        winHit: pWin && oWin && pWin === oWin,
        placeHit: pPlace && oPlace && pPlace === oPlace,
        showHit: pShow && oShow && pShow === oShow,
      };
    })();

    const summary = (() => {
      const lines = [];
      lines.push(`Using date: ${date}`);
      const parts = [];
      if (outcome.win) parts.push(`Win ${outcome.win}`);
      if (outcome.place) parts.push(`Place ${outcome.place}`);
      if (outcome.show) parts.push(`Show ${outcome.show}`);
      if (parts.length) {
        lines.push(`Outcome: ${parts.join(" • ")}`);
      } else {
        lines.push("Outcome: (none)");
      }
      return lines.join("\n");
    })();

    const summarySafe = summary || "No summary returned.";

    // Log outcome for debugging (minimal logging)
    const isHRN = top?.link && /horseracingnation\.com/i.test(top.link);
    if (isHRN) {
      console.info("[verify_race] Parsed HRN outcome", {
        track: safeTrack,
        date: safeDate,
        raceNo: safeRaceNo,
        outcome,
      });
    } else {
      console.info("[verify_race] outcome", {
        track: safeTrack,
        date: safeDate,
        raceNo: safeRaceNo,
        outcome,
        hits,
      });
    }

    // Log outcome for debugging (minimal logging)
    const isHRN = top?.link && /horseracingnation\.com/i.test(top.link);
    if (isHRN) {
      console.info("[verify_race] Parsed HRN outcome", {
        track: safeTrack,
        date: safeDate,
        raceNo: safeRaceNo,
        outcome,
      });
    } else {
      console.info("[verify_race] outcome", {
        track: safeTrack,
        date: safeDate,
        raceNo: safeRaceNo,
        outcome,
        hits,
      });
    }

    const tsIso = new Date().toISOString();
    const redis = getRedis();

    // Redis event log (namespaced) – best-effort
    if (redis) {
      const raceLabel = raceNumber ? `R${raceNumber}` : "R?";
      const ns = `fl:cse:reconcile:${slug(track)}:${date}:${raceLabel}`;
      const eventKey = `${ns}:${Date.now()}:${crypto
        .randomBytes(4)
        .toString("hex")}`;
      try {
        await redis.set(
          eventKey,
          JSON.stringify({
            ts: tsIso,
            track,
            date,
            raceNo: raceNumber ?? null,
            distance,
            surface,
            strategy,
            ai_picks,
            query: queryUsed,
            count: results.length,
            results: results.slice(0, 10),
            predicted: predictedSafe,
            outcome,
            hits,
            summary: summarySafe,
          }),
        );
        await redis.expire(eventKey, TTL_SECONDS);
        await redis.lpush(`${ns}:log`, eventKey);
        await redis.ltrim(`${ns}:log`, 0, 99);
        await redis.expire(`${ns}:log`, TTL_SECONDS);
      } catch (error) {
        console.error("[verify_race] Redis event log failed", error);
      }
    }

    if (redis) {
      try {
        const row = {
          ts: Date.now(),
          date,
          track,
          raceNo: raceNumber ?? null,
          query: queryUsed || null,
          top: top ? { title: top.title, link: top.link } : null,
          outcome,
          predicted: predictedSafe,
          hits,
          summary: summarySafe,
        };
        await redis.rpush(RECON_LIST, JSON.stringify(row));
        const dayKey = `${RECON_DAY_PREFIX}${date}`;
        await redis.rpush(dayKey, JSON.stringify(row));
        await redis.expire(dayKey, 60 * 60 * 24 * 90);
        await redis.hincrby("cal:v1", "total", 1);
        if (hits.winHit) await redis.hincrby("cal:v1", "correctWin", 1);
        if (hits.placeHit) await redis.hincrby("cal:v1", "correctPlace", 1);
        if (hits.showHit) await redis.hincrby("cal:v1", "correctShow", 1);
        if (hits.top3Hit) await redis.hincrby("cal:v1", "top3Hit", 1);
      } catch (error) {
        console.error("Redis logging failed", error);
      }
    }

    if (!isVercel) {
      try {
        const fs = await import("node:fs");
        const path = await import("node:path");
        const csvPath = path.resolve(
          process.cwd(),
          "data/reconciliations_v1.csv",
        );
        const header =
          "ts,date,track,raceNo,query,topTitle,topUrl,winHit,placeHit,showHit,top3Hit\n";
        const exists = fs.existsSync(csvPath);
        const line =
          [
            Date.now(),
            date,
            JSON.stringify(track),
            raceNumber ?? "",
            JSON.stringify(queryUsed || ""),
            JSON.stringify(top?.title || ""),
            JSON.stringify(top?.link || ""),
            hits.winHit ? 1 : 0,
            hits.placeHit ? 1 : 0,
            hits.showHit ? 1 : 0,
            hits.top3Hit ? 1 : 0,
          ].join(",") + "\n";
        if (!exists) fs.writeFileSync(csvPath, header);
        fs.appendFileSync(csvPath, line);
      } catch (error) {
        console.warn(
          "Local CSV append failed (dev only):",
          error?.message || error,
        );
      }
    }

    return res.status(200).json({
      date,
      track,
      raceNo: raceNumber ?? null,
      query: queryUsed,
      count: results.length,
      top,
      results: results.slice(0, 5),
      outcome,
      predicted: predictedSafe,
      hits,
      summary: summarySafe,
    });
  } catch (err) {
    console.error("[verify_race] error", {
      error: err?.message || String(err),
      stack: err?.stack,
      track: safeTrack,
      date: safeDate,
      raceNo: safeRaceNo,
    });

    // Always return 200 with structured error response
    return res.status(200).json({
      date: safeDate,
      track: safeTrack,
      raceNo: safeRaceNo,
      error: "verify_race failed",
      details: err?.message || String(err) || "Unknown error occurred",
      step: "verify_race",
      outcome: { win: "", place: "", show: "" },
      hits: { winHit: false, placeHit: false, showHit: false },
    });
  }
}<|MERGE_RESOLUTION|>--- conflicted
+++ resolved
@@ -45,7 +45,6 @@
 }
 
 /**
-<<<<<<< HEAD
  * Extract Win/Place/Show from the HRN Runner (Speed) table.
  *
  * The pattern for HRN WPS tables is:
@@ -68,22 +67,6 @@
   for (const table of tables) {
     const $table = $(table);
 
-=======
- * Extract Win/Place/Show directly from HRN Runner (Speed) table
- * Reads the W/P/S columns to find which horse finished in each position
- * @param {cheerio.CheerioAPI} $ - Cheerio instance for the full page
- * @param {cheerio.Cheerio} raceTableRoot - Root element to search within (e.g., $('body') or race section)
- * @returns {{ win: string | null; place: string | null; show: string | null }}
- */
-function extractWPSFromHRNRunnerTable($, raceTableRoot) {
-  // 1) Find all tables under raceTableRoot
-  const tables = raceTableRoot.find("table").toArray();
-
-  for (const table of tables) {
-    const $table = $(table);
-
-    // Get header row cells
->>>>>>> f41ecbfa
     const headerRow = $table.find("tr").first();
     const headerTexts = headerRow
       .find("th, td")
@@ -92,33 +75,18 @@
 
     if (!headerTexts.length) continue;
 
-<<<<<<< HEAD
     const hasRunnerCol = headerTexts.some(
       (t) => t.includes("runner") || t.includes("horse")
     );
 
-=======
-    // We want the table that has columns like:
-    //   "runner (speed)" OR "runner" OR "horse"
-    //   AND "win", "place", "show"
-    const hasRunnerCol =
-      headerTexts.some((t) => t.includes("runner") || t.includes("horse"));
->>>>>>> f41ecbfa
     const winIdx = headerTexts.findIndex((t) => t.includes("win"));
     const placeIdx = headerTexts.findIndex((t) => t.includes("place"));
     const showIdx = headerTexts.findIndex((t) => t.includes("show"));
 
     if (!hasRunnerCol || winIdx === -1 || placeIdx === -1 || showIdx === -1) {
-<<<<<<< HEAD
       continue; // not a W/P/S table
     }
 
-=======
-      continue; // not the W/P/S table
-    }
-
-    // Index of the runner/horse column
->>>>>>> f41ecbfa
     const runnerIdx = headerTexts.findIndex(
       (t) => t.includes("runner") || t.includes("horse")
     );
@@ -129,10 +97,6 @@
     let placeHorse = null;
     let showHorse = null;
 
-<<<<<<< HEAD
-=======
-    // 2) Iterate body rows (skip headerRow)
->>>>>>> f41ecbfa
     $table
       .find("tr")
       .slice(1)
@@ -146,18 +110,11 @@
         const runnerText = getText(runnerIdx);
         if (!runnerText) return;
 
-<<<<<<< HEAD
         // Strip speed figure suffixes like "(98*)"
         const cleanRunnerName = runnerText
           .replace(/\s*\([^)]*\)\s*$/, "")
           .trim();
 
-=======
-        // Clean up runner name (remove speed figure suffix like "(98*)")
-        const cleanRunnerName = runnerText
-          .replace(/\s*\([^)]*\)\s*$/, "")
-          .trim();
->>>>>>> f41ecbfa
         const normalizedName = normalizeHorseName(cleanRunnerName);
         if (!normalizedName) return;
 
@@ -165,7 +122,6 @@
         const placeText = getText(placeIdx);
         const showText = getText(showIdx);
 
-<<<<<<< HEAD
         const hasWin = isPaidCell(winText);
         const hasPlace = isPaidCell(placeText);
         const hasShow = isPaidCell(showText);
@@ -182,17 +138,6 @@
 
         // Show horse: no Win/Place payout, but Show payout
         if (!showHorse && !hasWin && !hasPlace && hasShow) {
-=======
-        // If the cell is not empty and not "-", we treat this row as that position.
-        // We only pick the FIRST row with non-empty value for each slot.
-        if (winText && winText !== "-" && !winHorse) {
-          winHorse = normalizedName;
-        }
-        if (placeText && placeText !== "-" && !placeHorse) {
-          placeHorse = normalizedName;
-        }
-        if (showText && showText !== "-" && !showHorse) {
->>>>>>> f41ecbfa
           showHorse = normalizedName;
         }
       });
@@ -206,15 +151,10 @@
     }
   }
 
-<<<<<<< HEAD
-=======
-  // Fallback if we never found a suitable table
->>>>>>> f41ecbfa
   return { win: null, place: null, show: null };
 }
 
 /**
-<<<<<<< HEAD
  * Parse HRN "Entries & Results" page to get Win / Place / Show outcome.
  *
  * Strategy:
@@ -225,42 +165,17 @@
  */
 function parseHRNRaceOutcome($, $scope, context = {}) {
   let outcome = {
-=======
- * Parse HRN "Entries & Results" page to get Win / Place / Show outcome
- * Strategy:
- *   1. Build map: program number -> horse name from the Runner (Speed) table
- *   2. Prefer Trifecta finish order (e.g. "2-5-3")
- *   3. Map those finish numbers through the program map to names
- *   4. Fallback: Read W/P/S directly from Runner table if Trifecta parsing incomplete
- * @param {cheerio.CheerioAPI} $
- * @param {cheerio.Cheerio} $scope - The race section scope (e.g., race block containing tables)
- * @param {{ track?: string; raceNo?: string | number }} context - Optional context for logging
- * @returns {{ win: string | null; place: string | null; show: string | null }}
- */
-function parseHRNRaceOutcome($, $scope, context = {}) {
-  const outcome = {
->>>>>>> f41ecbfa
     win: null,
     place: null,
     show: null,
   };
 
-<<<<<<< HEAD
   // -------------------------------------------------------------------------
   // 1) Build program number -> horse name map from the Entries table (PP / Horse)
   // -------------------------------------------------------------------------
   const programHorse = new Map();
 
   let $entriesTable = null;
-=======
-  // ---------------------------------------------------------------------------
-  // 1) Build program-number -> horse-name map from the Runner (Speed) table
-  // ---------------------------------------------------------------------------
-  const programHorse = new Map();
-
-  // Find the Runner (Speed) table: it has columns like Runner/Horse + Win/Place/Show
-  let $runnerTable = null;
->>>>>>> f41ecbfa
 
   $scope.find("table").each((_, tableEl) => {
     const $table = $(tableEl);
@@ -273,7 +188,6 @@
       .map((__, cell) => $(cell).text().trim().toLowerCase())
       .get();
 
-<<<<<<< HEAD
     const hasPP = headers.some((h) => h.includes("pp"));
     const hasHorse = headers.some((h) => h.includes("horse"));
 
@@ -295,47 +209,12 @@
 
     if (ppIdx !== -1 && horseIdx !== -1) {
       $entriesTable
-=======
-    const hasRunner = headers.some((h) => h.includes("runner") || h.includes("horse"));
-    const hasWin = headers.some((h) => h.includes("win"));
-    const hasPlace = headers.some((h) => h.includes("place"));
-    const hasShow = headers.some((h) => h.includes("show"));
-
-    // Skip the "Today's racing results and speed figures" summary table, which
-    // does not have individual W/P/S by horse.
-    const looksLikeSummary =
-      headers.some((h) => h.includes("today")) &&
-      headers.some((h) => h.includes("speed"));
-
-    if (hasRunner && hasWin && hasPlace && hasShow && !looksLikeSummary) {
-      $runnerTable = $table;
-      return false; // break .each()
-    }
-  });
-
-  if ($runnerTable) {
-    const headerRow = $runnerTable.find("tr").first();
-    const headerCells = headerRow.find("th,td");
-    const headers = headerCells
-      .map((_, cell) => $(cell).text().trim().toLowerCase())
-      .get();
-
-    const runnerIdx =
-      headers.findIndex((h) => h.includes("runner") || h.includes("horse"));
-    const numberIdx = headers.findIndex(
-      (h) => h.includes("no") || h.includes("#") || h.includes("pp")
-    );
-
-    if (runnerIdx !== -1 && numberIdx !== -1) {
-      $runnerTable
->>>>>>> f41ecbfa
         .find("tr")
         .slice(1)
         .each((_, rowEl) => {
           const $cells = $(rowEl).find("td,th");
           if (!$cells.length) return;
 
-<<<<<<< HEAD
           const rawPP = $($cells.get(ppIdx)).text().trim();
           const rawName = $($cells.get(horseIdx)).text().trim();
           const pp = rawPP.replace(/[^\d]/g, "");
@@ -351,23 +230,6 @@
   // -------------------------------------------------------------------------
   // 2) Prefer Trifecta finish order from the Pool table (e.g. "2-5-3")
   // -------------------------------------------------------------------------
-=======
-          const rawNo = $($cells.get(numberIdx)).text().trim();
-          const rawName = $($cells.get(runnerIdx)).text().trim();
-          const programNo = rawNo.replace(/[^\d]/g, "");
-          const name = rawName.replace(/\s+/g, " ").trim();
-
-          if (programNo && name) {
-            programHorse.set(programNo, name);
-          }
-        });
-    }
-  }
-
-  // ---------------------------------------------------------------------------
-  // 2) Prefer Trifecta finish order from the Pool table (e.g. "2-5-3")
-  // ---------------------------------------------------------------------------
->>>>>>> f41ecbfa
   let finishNums = null;
 
   $scope.find("table").each((_, tableEl) => {
@@ -403,7 +265,6 @@
         if (!poolName.includes("trifecta")) return;
 
         const finishText = $($cells.get(finishIdx)).text().trim();
-<<<<<<< HEAD
         const match = finishText.match(/(\d+)\s*[-/]\s*(\d+)\s*[-/]\s*(\d+)/);
         if (match) {
           finishNums = [match[1], match[2], match[3]];
@@ -439,76 +300,16 @@
   // 4) Final sanitize – always return { win|null, place|null, show|null }
   // -------------------------------------------------------------------------
   try {
-=======
-        // Expect formats like "2-5-3" or "2 / 5 / 3"
-        const match = finishText.match(/(\d+)\s*[-/]\s*(\d+)\s*[-/]\s*(\d+)/);
-        if (match) {
-          finishNums = [match[1], match[2], match[3]];
-          return false; // break out of this table
-        }
-      });
-
-    if (finishNums) return false; // break outer table loop
-  });
-
-  // ---------------------------------------------------------------------------
-  // 3) Try Trifecta finish order from the Pool table (e.g. "2-5-3")
-  // ---------------------------------------------------------------------------
-  if (finishNums && finishNums.length === 3) {
-    const [winNo, placeNo, showNo] = finishNums;
-
-    // Map program numbers -> horse names via Runner (Speed) table
-    const winName = winNo ? programHorse.get(winNo) || null : null;
-    const placeName = placeNo ? programHorse.get(placeNo) || null : null;
-    const showName = showNo ? programHorse.get(showNo) || null : null;
-
-    outcome.win = winName;
-    outcome.place = placeName;
-    outcome.show = showName;
-  }
-
-  // ---------------------------------------------------------------------------
-  // 4) Fallback: Read W/P/S directly from Runner table if Trifecta incomplete
-  // ---------------------------------------------------------------------------
-  const hasAllThree =
-    outcome && outcome.win && outcome.place && outcome.show;
-
-  if (!hasAllThree) {
-    const fromRunnerTable = extractWPSFromHRNRunnerTable($, $scope);
-
-    // Only overwrite slots that are missing
-    if (!outcome.win && fromRunnerTable.win) {
-      outcome.win = fromRunnerTable.win;
-    }
-    if (!outcome.place && fromRunnerTable.place) {
-      outcome.place = fromRunnerTable.place;
-    }
-    if (!outcome.show && fromRunnerTable.show) {
-      outcome.show = fromRunnerTable.show;
-    }
-  }
-
-  // ---------------------------------------------------------------------------
-  // 5) Ensure we always return all three fields (never clear valid values)
-  // ---------------------------------------------------------------------------
-  try {
-    // Just ensure the object exists and fields are strings or null
-    outcome = outcome || { win: null, place: null, show: null };
->>>>>>> f41ecbfa
     return {
       win: outcome.win || null,
       place: outcome.place || null,
       show: outcome.show || null,
     };
   } catch (error) {
-<<<<<<< HEAD
     console.error("[verify_race] parseHRNRaceOutcome failed", {
       error: error?.message || String(error),
       context,
     });
-=======
-    console.error("[verify_race] parseHRNRaceOutcome failed", error);
->>>>>>> f41ecbfa
     return { win: null, place: null, show: null };
   }
 }
@@ -518,16 +319,10 @@
  * @param {string} html
  * @param {string} url
  * @param {string | number | null} raceNo
-<<<<<<< HEAD
  * @param {{ track?: string }} context
  * @returns {{ win?: string; place?: string; show?: string }}
  */
 function parseOutcomeFromHtml(html, url, raceNo = null, context = {}) {
-=======
- * @returns {{ win?: string; place?: string; show?: string }}
- */
-function parseOutcomeFromHtml(html, url, raceNo = null) {
->>>>>>> f41ecbfa
   const outcome = {};
   try {
     const $ = cheerio.load(html);
@@ -535,10 +330,6 @@
 
     // For HRN pages, use race-specific parsing
     if (isHRN && raceNo) {
-<<<<<<< HEAD
-=======
-      // Find the race section scope
->>>>>>> f41ecbfa
       const raceStr = String(raceNo).trim();
       let $scope = null;
 
@@ -551,39 +342,22 @@
           $scope = $(el).closest("table, section, div");
           return false; // break
         }
-<<<<<<< HEAD
-      });
-
-=======
-        return;
-      });
-
-      // Fallback: if we didn't find a specific race section, use body as scope
->>>>>>> f41ecbfa
+      });
+
       if (!$scope || !$scope.length) {
         $scope = $("body");
       }
 
-<<<<<<< HEAD
       const hrnOutcome = parseHRNRaceOutcome($, $scope, {
         track: context.track || null,
         raceNo,
         url,
-=======
-      // Parse HRN outcome with scope and context
-      const hrnOutcome = parseHRNRaceOutcome($, $scope, {
-        track: context?.track,
-        raceNo: raceNo,
->>>>>>> f41ecbfa
       });
 
       if (hrnOutcome.win || hrnOutcome.place || hrnOutcome.show) {
         return hrnOutcome;
       }
-<<<<<<< HEAD
-
-=======
->>>>>>> f41ecbfa
+
       // If HRN parsing failed, fall through to generic parsing
     }
 
