--- conflicted
+++ resolved
@@ -193,7 +193,6 @@
 
       // Parse rows to find Win/Place/Show horses
       // The Runner (speed) table encodes finishing positions:
-<<<<<<< HEAD
       // - Row with payout in first payout cell (Win) = winner
       // - Row with payout in second payout cell (Place) = place horse
       // - Row with payout in third payout cell (Show) = show horse
@@ -207,47 +206,12 @@
 
         // Extract runner name from the first cell (strip speed figure suffix like "(98*)")
         let runnerName = $(cells[0]).text().trim();
-=======
-      // - Row with non-empty Win column = winner
-      // - Row with non-empty Place column = place horse
-      // - Row with non-empty Show column = show horse
-      const rows = $table.find("tr").slice(1); // Skip header
-      let winHorse = null;
-      let placeHorse = null;
-      let showHorse = null;
-
-      /**
-       * Check if a cell value indicates a payout/result (non-empty)
-       * Accepts: dollar amounts ($8.20), numbers, or any non-whitespace text
-       * Rejects: empty, "-", whitespace-only, or speed figures like "98*"
-       */
-      const isNonEmptyPayout = (val) => {
-        if (!val) return false;
-        const trimmed = val.trim();
-        if (!trimmed || trimmed === "-") return false;
-        // Reject if it looks like a speed figure (number followed by *)
-        if (/^\d+\s*\*?\s*$/.test(trimmed)) return false;
-        // Accept anything else that's not just whitespace
-        return trimmed.length > 0;
-      };
-
-      rows.each((_, row) => {
-        const cells = $(row).find("td, th").toArray();
-        const maxIdx = Math.max(runnerIdx, winIdx, placeIdx, showIdx);
-        if (cells.length <= maxIdx) {
-          return; // Not enough cells
-        }
-
-        // Extract runner name (strip speed figure suffix like "(98*)")
-        let runnerName = $(cells[runnerIdx]).text().trim();
->>>>>>> f59c5e7a
         // Remove speed figure in parentheses: "Full Time Strutin (98*)" -> "Full Time Strutin"
         runnerName = runnerName.replace(/\s*\([^)]*\)\s*$/, "").trim();
         runnerName = normalizeHorseName(runnerName);
 
         if (!runnerName) return;
 
-<<<<<<< HEAD
         // Find payout cells: cells that contain "$" (dollar amounts)
         // In HRN Runner table, payout cells are the ones with dollar amounts like "$8.20"
         // Other cells may contain post position numbers, speed figures, icons, etc. - ignore those
@@ -310,81 +274,6 @@
         // Debug logging for HRN parsing (server-side only)
         if (process.env.VERIFY_DEBUG === "true") {
           console.log("[verify_race] HRN Runner table result", {
-=======
-        // Extract Win/Place/Show values - get text content and check for non-empty
-        // CRITICAL: Use the exact column indices we found - do not swap or infer
-        // Also check for images/icons that might indicate a payout (some sites use checkmarks/images)
-        const winCell = $(cells[winIdx]);
-        const placeCell = $(cells[placeIdx]);
-        const showCell = $(cells[showIdx]);
-
-        // Get text content - also check if cell has images or other indicators
-        let winVal = winCell.text().trim();
-        let placeVal = placeCell.text().trim();
-        let showVal = showCell.text().trim();
-
-        // If text is empty but cell has images/icons, treat as non-empty
-        // (some sites use images to indicate payouts)
-        if (!winVal && winCell.find("img, svg, [class*='icon'], [class*='check']").length > 0) {
-          winVal = "X"; // Mark as non-empty
-        }
-        if (!placeVal && placeCell.find("img, svg, [class*='icon'], [class*='check']").length > 0) {
-          placeVal = "X"; // Mark as non-empty
-        }
-        if (!showVal && showCell.find("img, svg, [class*='icon'], [class*='check']").length > 0) {
-          showVal = "X"; // Mark as non-empty
-        }
-
-        // Debug: log column indices and values for first few rows (server-side only)
-        if (process.env.VERIFY_DEBUG === "true") {
-          console.log("[verify_race] HRN cell values", {
-            runnerName,
-            runnerIdx,
-            winIdx,
-            placeIdx,
-            showIdx,
-            winVal,
-            placeVal,
-            showVal,
-            winIsValid: isNonEmptyPayout(winVal),
-            placeIsValid: isNonEmptyPayout(placeVal),
-            showIsValid: isNonEmptyPayout(showVal),
-          });
-        }
-
-        // Assign positions based on which columns have non-empty payout values
-        // Each position should be assigned to the FIRST row that has a non-empty value in that column
-        // and hasn't already been assigned to a higher position
-        if (!winHorse && isNonEmptyPayout(winVal)) {
-          winHorse = runnerName;
-        }
-        if (!placeHorse && isNonEmptyPayout(placeVal) && runnerName !== winHorse) {
-          placeHorse = runnerName;
-        }
-        if (
-          !showHorse &&
-          isNonEmptyPayout(showVal) &&
-          runnerName !== winHorse &&
-          runnerName !== placeHorse
-        ) {
-          showHorse = runnerName;
-        }
-      });
-
-      // Store what we found from the Runner (speed) table
-      // CRITICAL: Assign exactly as found - Win column => win, Place column => place, Show column => show
-      if (winHorse || placeHorse || showHorse) {
-        if (winHorse) outcome.win = winHorse;
-        if (placeHorse) outcome.place = placeHorse;
-        if (showHorse) outcome.show = showHorse;
-
-        // Debug logging for HRN parsing (server-side only)
-        if (process.env.VERIFY_DEBUG === "true") {
-          console.log("[verify_race] HRN Runner table result", {
-            winHorse,
-            placeHorse,
-            showHorse,
->>>>>>> f59c5e7a
             outcome: { ...outcome },
           });
         }
