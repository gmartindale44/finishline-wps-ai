--- conflicted
+++ resolved
@@ -1,4 +1,3 @@
-<<<<<<< HEAD
 // pages/api/verify_race.js
 
 import crypto from "node:crypto";
@@ -194,53 +193,10 @@
 
       // Parse rows to find Win/Place/Show horses
       // The Runner (speed) table encodes finishing positions:
-=======
-Skip to content
-Navigation Menu
-gmartindale44
-finishline-wps-ai
-
-Type / to search
-Code
-Issues
-Pull requests
-Actions
-Projects
-Wiki
-Security
-Insights
-Settings
-fix: improve HRN parser to use payout cells and simplify summary display #102
-✨ 
- Merged
-gmartindale44 merged 10 commits into master from fix/hrn-race-specific-parser  yesterday
-+67 −121 
- Conversation 1
- Commits 10
- Checks 1
- Files changed 2
- 
-File filter 
- 
-0 / 2 files viewed
-Filter changed files
-  138 changes: 54 additions & 84 deletions138  
-pages/api/verify_race.js
-Viewed
-Original file line number	Diff line number	Diff line change
-@@ -193,117 +193,87 @@ function parseHRNRaceOutcome($, raceNo) {
-
-      // Parse rows to find Win/Place/Show horses
-      // The Runner (speed) table encodes finishing positions:
-      // - Row with non-empty Win column = winner
-      // - Row with non-empty Place column = place horse
-      // - Row with non-empty Show column = show horse
->>>>>>> d4d48f1b
       // - Row with payout in first payout cell (Win) = winner
       // - Row with payout in second payout cell (Place) = place horse
       // - Row with payout in third payout cell (Show) = show horse
       const rows = $table.find("tr").slice(1); // Skip header
-<<<<<<< HEAD
 
       rows.each((_, row) => {
         const cells = $(row).find("td, th").toArray();
@@ -611,35 +567,6 @@
     snippet: i.snippet,
   }));
 }
-=======
-      let winHorse = null;
-      let placeHorse = null;
-      let showHorse = null;
-
-      /**
-       * Check if a cell value indicates a payout/result (non-empty)
-       * Accepts: dollar amounts ($8.20), numbers, or any non-whitespace text
-       * Rejects: empty, "-", whitespace-only, or speed figures like "98*"
-       */
-      const isNonEmptyPayout = (val) => {
-        if (!val) return false;
-        const trimmed = val.trim();
-        if (!trimmed || trimmed === "-") return false;
-        // Reject if it looks like a speed figure (number followed by *)
-        if (/^\d+\s*\*?\s*$/.test(trimmed)) return false;
-        // Accept anything else that's not just whitespace
-        return trimmed.length > 0;
-      };
-
-      rows.each((_, row) => {
-        const cells = $(row).find("td, th").toArray();
-        const maxIdx = Math.max(runnerIdx, winIdx, placeIdx, showIdx);
-        if (cells.length <= maxIdx) {
-          return; // Not enough cells
-        if (cells.length < 2) {
-          return; // Need at least runner name + some payout cells
-        }
->>>>>>> d4d48f1b
 
         // Extract runner name (strip speed figure suffix like "(98*)")
         let runnerName = $(cells[runnerIdx]).text().trim();
@@ -683,7 +610,6 @@
             return text.includes("$");
           });
 
-<<<<<<< HEAD
 function pickBest(items) {
   if (!Array.isArray(items) || !items.length) return null;
   const scored = items
@@ -700,13 +626,6 @@
     .sort((a, b) => a.score - b.score);
   return scored.length ? scored[0].item : null;
 }
-=======
-        // We need at least 3 payout cells (Win, Place, Show)
-        // But we'll work with what we have
-        if (payoutCells.length < 1) {
-          return; // No payout cells found in this row
-        }
->>>>>>> d4d48f1b
 
         // Debug: log column indices and values for first few rows (server-side only)
         // Extract payout text from each payout cell
@@ -774,7 +693,6 @@
         }
       });
 
-<<<<<<< HEAD
   try {
     if (req.method !== "POST") {
       res.setHeader("Allow", "POST");
@@ -789,33 +707,6 @@
         outcome: { win: "", place: "", show: "" },
         hits: { winHit: false, placeHit: false, showHit: false },
       });
-=======
-      // Store what we found from the Runner (speed) table
-      // CRITICAL: Assign exactly as found - Win column => win, Place column => place, Show column => show
-      if (winHorse || placeHorse || showHorse) {
-        if (winHorse) outcome.win = winHorse;
-        if (placeHorse) outcome.place = placeHorse;
-        if (showHorse) outcome.show = showHorse;
-
-      // If we found at least one position from the Runner (speed) table, we're done with this table
-      // The outcome object was populated directly in the loop above
-      if (outcome.win || outcome.place || outcome.show) {
-        // Debug logging for HRN parsing (server-side only)
-        if (process.env.VERIFY_DEBUG === "true") {
-          console.log("[verify_race] HRN Runner table result", {
-            winHorse,
-            placeHorse,
-            showHorse,
-            outcome: { ...outcome },
-          });
-        }
-  50 changes: 13 additions & 37 deletions50  
-public/js/verify-modal.js
-Viewed
-Original file line number	Diff line number	Diff line change
-@@ -135,34 +135,17 @@
-      lines.push(`Using date: ${data.date}`);
->>>>>>> d4d48f1b
     }
 
     // Show error info first if present
@@ -826,7 +717,6 @@
     if (data.details && data.details !== data.error) {
       lines.push(`Details: ${data.details}`);
     }
-<<<<<<< HEAD
 
     const {
       track,
@@ -959,34 +849,11 @@
           error: error?.message || String(error),
         });
         // Continue with empty outcome - not a fatal error
-=======
-    if (data.step) {
-      lines.push(`Step: ${data.step}`);
-    }
-
-    // Show query if present
-    if (data.query) {
-      lines.push(`Query: ${data.query}`);
-    }
-
-    // Show top result if present (with safe checks) - BEFORE outcome
-    if (data.top && typeof data.top === "object" && data.top.title) {
-      lines.push(
-        `Top Result: ${data.top.title}${
-          data.top.link ? `\n${data.top.link}` : ""
-        }`
-      );
-    } else if (data.link) {
-      lines.push(`Link: ${data.link}`);
-      if (data.details && data.details !== data.error) {
-        lines.push(`Details: ${data.details}`);
->>>>>>> d4d48f1b
       }
       summaryEl.textContent = lines.join("\n");
       return;
     }
 
-<<<<<<< HEAD
     const normalizeName = (value = "") =>
       (value || "").toLowerCase().replace(/\s+/g, " ").trim();
 
@@ -1102,14 +969,6 @@
         await redis.expire(`${ns}:log`, TTL_SECONDS);
       } catch (error) {
         console.error("[verify_race] Redis event log failed", error);
-=======
-    // Show outcome if present (with safe checks)
-    // Success path: only show Outcome (if present)
-    if (data.outcome && typeof data.outcome === "object") {
-      const parts = [];
-      if (data.outcome.win) parts.push(`Win ${data.outcome.win}`);
-@@ -173,19 +156,12 @@
->>>>>>> d4d48f1b
       }
     }
 
@@ -1124,7 +983,6 @@
       );
     }
 
-<<<<<<< HEAD
     if (!isVercel) {
       try {
         const fs = await import("node:fs");
@@ -1194,30 +1052,4 @@
       hits: { winHit: false, placeHit: false, showHit: false },
     });
   }
-}
-=======
-    // Show summary text if present
-    if (data.summary && typeof data.summary === "string") {
-    // If no outcome and no error, but we have some summary text, show that
-    if (
-      !data.error &&
-      (!data.outcome || !lines.some((l) => l.startsWith("Outcome:"))) &&
-      data.summary
-    ) {
-      lines.push(data.summary);
-    }
-
-Footer
-© 2025 GitHub, Inc.
-Footer navigation
-Terms
-Privacy
-Security
-Status
-Community
-Docs
-Contact
-Manage cookies
-Do not share my personal information
-fix: improve HRN parser to use payout cells and simplify summary display by gmartindale44 · Pull Request #102 · gmartindale44/finishline-wps-ai
->>>>>>> d4d48f1b
+}