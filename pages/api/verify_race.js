--- conflicted
+++ resolved
@@ -1,17 +1,12 @@
 // pages/api/verify_race.js
-<<<<<<< HEAD
-=======
-// FinishLine WPS AI — HRN-only verify endpoint (stable, no 500s)
->>>>>>> c59e1649
+// FinishLine WPS AI — search-based verify endpoint (stable baseline)
 
 import crypto from "node:crypto";
 import { Redis } from "@upstash/redis";
 import * as cheerio from "cheerio";
-import { fetchAndParseResults } from "../../lib/results.js";
 import {
   fetchEquibaseChartHtml,
   parseEquibaseOutcome,
-  getEquibaseTrackCode,
 } from "../../lib/equibase.js";
 
 const GOOGLE_API_KEY = (process.env.GOOGLE_API_KEY ?? "").trim();
@@ -22,7 +17,8 @@
 const RECON_LIST = "reconciliations:v1";
 const RECON_DAY_PREFIX = "reconciliations:v1:";
 
-let redisClient = null;
+let redisClient: Redis | null = null;
+
 function getRedis() {
   if (!redisClient) {
     try {
@@ -45,24 +41,9 @@
     .replace(/^_+|_+$/g, "");
 
 /**
-<<<<<<< HEAD
  * Normalize horse name for comparison
  * @param {string} name
  * @returns {string}
-=======
- * Normalize a string into a simple slug (for URLs / keys)
- */
-function normSlug(x = "") {
-  return (x || "")
-    .toString()
-    .trim()
-    .toLowerCase()
-    .replace(/\s+/g, "-");
-}
-
-/**
- * Normalize horse name for comparisons
->>>>>>> c59e1649
  */
 function normalizeHorseName(name) {
   return (name || "").replace(/\s+/g, " ").trim();
@@ -98,14 +79,9 @@
     // Skip header-ish rows that somehow ended up as <td>
     if (/runner\s*\(speed\)/i.test(runnerText)) return;
 
-    const winText =
-      winIdx > -1 ? norm($cells.eq(winIdx).text()) : "";
-
-    const placeText =
-      placeIdx > -1 ? norm($cells.eq(placeIdx).text()) : "";
-
-    const showText =
-      showIdx > -1 ? norm($cells.eq(showIdx).text()) : "";
+    const winText = winIdx > -1 ? norm($cells.eq(winIdx).text()) : "";
+    const placeText = placeIdx > -1 ? norm($cells.eq(placeIdx).text()) : "";
+    const showText = showIdx > -1 ? norm($cells.eq(showIdx).text()) : "";
 
     // If the row has no payouts at all, it's not useful for W/P/S.
     if (!winText && !placeText && !showText) return;
@@ -149,48 +125,45 @@
   }
 
   // 1) WIN: first row that has a Win payout
-  let winHorse =
-    runners.find((r) => r.hasWin)?.name || "";
-
-  // 2) PLACE:
-  // Prefer a horse that has PLACE but not WIN, and is not the WIN horse
-  let placeHorse =
+  const winHorse = runners.find((r) => r.hasWin)?.name || "";
+
+  // 2) PLACE: prefer horse with PLACE but not WIN and not the WIN horse
+  const placeHorse =
     runners.find(
       (r) =>
         r.hasPlace &&
         r.name !== winHorse &&
-        !r.hasWin
+        !r.hasWin,
     )?.name ||
     runners.find(
       (r) =>
         r.hasPlace &&
-        r.name !== winHorse
+        r.name !== winHorse,
     )?.name ||
     "";
 
-  // 3) SHOW:
-  // Prefer a horse that has SHOW only (no WIN/PLACE) and isn't WIN/PLACE
-  let showHorse =
+  // 3) SHOW: prefer horse with SHOW only (no WIN/PLACE) and not WIN/PLACE
+  const showHorse =
     runners.find(
       (r) =>
         r.hasShow &&
         r.name !== winHorse &&
         r.name !== placeHorse &&
         !r.hasWin &&
-        !r.hasPlace
+        !r.hasPlace,
     )?.name ||
     runners.find(
       (r) =>
         r.hasShow &&
         r.name !== winHorse &&
         r.name !== placeHorse &&
-        !r.hasWin
+        !r.hasWin,
     )?.name ||
     runners.find(
       (r) =>
         r.hasShow &&
         r.name !== winHorse &&
-        r.name !== placeHorse
+        r.name !== placeHorse,
     )?.name ||
     "";
 
@@ -214,7 +187,8 @@
   if (!requestedRaceNo) return outcome;
 
   try {
-    // --- 1) Collect all candidate Runner/Win/Place/Show tables and infer their race number ---
+    const runnerTables = [];
+
     /**
      * Try to extract "Race X" from a cheerio node's text.
      * Returns the race number as a string, or null if not found.
@@ -227,8 +201,6 @@
       return m ? m[1] : null;
     };
 
-    const runnerTables = [];
-
     $("table").each((_, table) => {
       const $table = $(table);
       const headerRow = $table.find("tr").first();
@@ -236,18 +208,16 @@
       if (!headerCells.length) return;
 
       const headerTexts = headerCells.map((cell) =>
-        $(cell).text().toLowerCase().trim()
+        $(cell).text().toLowerCase().trim(),
       );
 
-      // Identify Runner / Win / Place / Show columns
       const runnerIdx = headerTexts.findIndex(
-        (h) => h.includes("runner") || h.includes("horse")
+        (h) => h.includes("runner") || h.includes("horse"),
       );
       const winIdx = headerTexts.findIndex((h) => h.includes("win"));
       const placeIdx = headerTexts.findIndex((h) => h.includes("place"));
       const showIdx = headerTexts.findIndex((h) => h.includes("show"));
 
-      // Not a Runner (speed) W/P/S table
       if (
         runnerIdx === -1 ||
         winIdx === -1 ||
@@ -257,17 +227,17 @@
         return;
       }
 
-      // --- Infer which race this table belongs to by scanning nearby headings ---
+      // Try to infer race number from nearby headings
       let inferredRaceNo = null;
 
-      // 1a) Look at previous siblings of the table
+      // Look at previous siblings
       let prev = $table.prev();
       while (prev.length && !inferredRaceNo) {
         inferredRaceNo = getRaceFromNode(prev);
         prev = prev.prev();
       }
 
-      // 1b) Walk up ancestors and inspect their previous siblings
+      // Walk up ancestors and inspect their previous siblings
       if (!inferredRaceNo) {
         let parent = $table.parent();
         let depth = 0;
@@ -296,10 +266,9 @@
       return outcome;
     }
 
-    // --- 2) Choose the table whose inferred race number matches requestedRaceNo ---
     let target =
       runnerTables.find((t) => t.raceNo === requestedRaceNo) ||
-      runnerTables[0]; // fallback to first if we couldn't infer a race number
+      runnerTables[0];
 
     if (process.env.VERIFY_DEBUG === "true") {
       console.log("[verify_race] HRN runnerTables", {
@@ -311,7 +280,6 @@
 
     const { table: $runnerTable, runnerIdx, winIdx, placeIdx, showIdx } = target;
 
-    // --- Extract win/place/show from the chosen runner table using WPS payouts ---
     const extracted = extractOutcomeFromRunnerTable($, $runnerTable, {
       runnerIdx,
       winIdx,
@@ -319,28 +287,21 @@
       showIdx,
     });
 
-    // Fallback: if we somehow failed to find anything, keep existing behavior (if any)
-    // but do NOT re-use the same horse for all three slots.
     if (!extracted.win && !extracted.place && !extracted.show) {
-      console.warn("[verify_race][hrn] extractOutcomeFromRunnerTable returned empty outcome");
-      // Leave outcome as empty object - don't fall back to old logic that might reuse winner
+      console.warn(
+        "[verify_race][hrn] extractOutcomeFromRunnerTable returned empty outcome",
+      );
     } else {
       outcome.win = extracted.win || "";
       outcome.place = extracted.place || "";
       outcome.show = extracted.show || "";
     }
 
-    // Debug log for HRN parse success
     console.log("[verify_race] HRN WPS outcome", {
       requestedRaceNo,
       outcome,
       columnIdx: { runnerIdx, winIdx, placeIdx, showIdx },
     });
-
-    // NOTE: we keep the existing fallback logic (Pool/Finish/$2 Payout table)
-    // that comes AFTER this function in the file. If you already have a
-    // "Fallback: If we didn't get all three positions..." block, leave it
-    // exactly as it is so it still runs when outcome is incomplete.
   } catch (error) {
     console.error("[verify_race] parseHRNRaceOutcome failed", error);
   }
@@ -349,7 +310,6 @@
 }
 
 /**
-<<<<<<< HEAD
  * Parse outcome from HTML using cheerio
  * @param {string} html
  * @param {string} url
@@ -362,13 +322,12 @@
     const $ = cheerio.load(html);
     const isHRN = /horseracingnation\.com/i.test(url);
 
-    // For HRN pages, use race-specific parsing
+    // For HRN pages, use race-specific parsing first
     if (isHRN && raceNo) {
       const hrnOutcome = parseHRNRaceOutcome($, String(raceNo));
       if (hrnOutcome.win || hrnOutcome.place || hrnOutcome.show) {
         return hrnOutcome;
       }
-      // If HRN parsing failed, fall through to generic parsing
     }
 
     // Generic parsing: Try to find a results table with finishing positions
@@ -378,13 +337,11 @@
       if (cells.length < 2) return;
 
       const firstCell = $(cells[0]).text().trim();
-      // Match position: "1", "1st", "2", "2nd", etc.
       const posMatch =
         firstCell.match(/^(\d+)[a-z]{0,2}$/i) || firstCell.match(/^(\d+)$/);
       if (!posMatch) return;
 
       const pos = parseInt(posMatch[1], 10);
-      // Only care about positions 1, 2, 3
       if (pos < 1 || pos > 3) return;
 
       let name = $(cells[1]).text();
@@ -394,7 +351,6 @@
       rows.push({ pos, name });
     });
 
-    // Build outcome from rows
     const byPos = new Map();
     rows.forEach(({ pos, name }) => {
       if (!byPos.has(pos)) {
@@ -408,7 +364,6 @@
 
     // If we didn't find anything in tables, try text-based heuristics
     if (!outcome.win && !outcome.place && !outcome.show) {
-      // Look for "Win: HorseName" patterns
       const winMatch = html.match(/Win[:\s]+([A-Za-z0-9' .\-]+)/i);
       const placeMatch = html.match(/Place[:\s]+([A-Za-z0-9' .\-]+)/i);
       const showMatch = html.match(/Show[:\s]+([A-Za-z0-9' .\-]+)/i);
@@ -444,20 +399,20 @@
 
     const html = await res.text();
 
-    // Verify page contains the correct race number before parsing
     if (ctx.raceNo) {
       const raceNoStr = String(ctx.raceNo).trim();
       const trackLower = (ctx.track || "").toLowerCase();
-      
-      // Check for race number in page text
+
       const hasRaceNo = new RegExp(
         `Race\\s*#?\\s*${raceNoStr}\\b`,
-        "i"
+        "i",
       ).test(html);
-      
-      // Check for track name in page text
+
       const hasTrack = trackLower
-        ? new RegExp(trackLower.replace(/[.*+?^${}()|[\]\\]/g, "\\$&"), "i").test(html)
+        ? new RegExp(
+            trackLower.replace(/[.*+?^${}()|[\]\\]/g, "\\$&"),
+            "i",
+          ).test(html)
         : true;
 
       if (!hasRaceNo || !hasTrack) {
@@ -468,14 +423,13 @@
           hasRaceNo,
           hasTrack,
         });
-        return {}; // Return empty outcome if validation fails
+        return {};
       }
     }
 
     const outcome = parseOutcomeFromHtml(html, url, ctx.raceNo);
     return outcome;
   } catch (error) {
-    // Best-effort only; swallow errors and return empty so UI still works
     console.error("[verify_race] extractOutcomeFromResultPage failed", {
       url,
       error: error?.message || String(error),
@@ -517,7 +471,7 @@
       : `/${basePath}`
     : "";
   const url = `${proto}://${host}${pathPrefix}/api/cse_resolver?q=${encodeURIComponent(
-    query
+    query,
   )}`;
   const r = await fetch(url, { cache: "no-store" });
   const j = await r.json().catch(() => ({}));
@@ -557,31 +511,13 @@
   return GOOGLE_API_KEY && GOOGLE_CSE_ID
     ? await cseDirect(query)
     : await cseViaBridge(req, query);
-=======
- * Safely parse body (supports stringified JSON)
- */
-function parseBody(req) {
-  let body = req.body;
-
-  if (typeof body === "string") {
-    try {
-      body = JSON.parse(body);
-    } catch {
-      body = {};
-    }
-  }
-
-  return body && typeof body === "object" ? body : {};
->>>>>>> c59e1649
 }
 
 export default async function handler(req, res) {
-  // Extract safe values early for error responses
   let safeDate = null;
   let safeTrack = null;
   let safeRaceNo = null;
 
-<<<<<<< HEAD
   try {
     if (req.method !== "POST") {
       res.setHeader("Allow", "POST");
@@ -593,18 +529,16 @@
         details: "Only POST requests are accepted",
         step: "verify_race_method_validation",
         outcome: { win: "", place: "", show: "" },
-        hits: { winHit: false, placeHit: false, showHit: false },
+        hits: {
+          winHit: false,
+          placeHit: false,
+          showHit: false,
+          top3Hit: false,
+        },
       });
-=======
-  const addDebug = (note) => {
-    if (note && typeof note === "object") {
-      debugNotes.push(note);
->>>>>>> c59e1649
-    }
-  };
-
-<<<<<<< HEAD
-    // Be tolerant of either req.body object or JSON string
+    }
+
+    // tolerant body parse (string or object)
     let body = req.body;
     if (typeof body === "string") {
       try {
@@ -620,28 +554,6 @@
         body = {};
       }
     }
-=======
-  // --- Method guard: always return 200 with structured error ---
-  if (req.method !== "POST") {
-    return res.status(200).json({
-      ok: false,
-      step: "verify_race_method_validation",
-      error: "Method Not Allowed",
-      details: "Only POST requests are accepted",
-      outcome: { win: "", place: "", show: "" },
-      hits: {
-        winHit: false,
-        placeHit: false,
-        showHit: false,
-        top3Hit: false,
-      },
-      debugNotes,
-    });
-  }
-
-  try {
-    const body = parseBody(req);
->>>>>>> c59e1649
 
     const {
       track,
@@ -656,12 +568,10 @@
     } = body || {};
 
     const raceNumber = raceNo ?? race_no;
-    // Always use the requested date from the request body, never default to "today"
     safeDate = (inputDate && String(inputDate).trim()) || "";
     safeTrack = track || null;
     safeRaceNo = raceNumber ?? null;
 
-<<<<<<< HEAD
     console.info("[verify_race] request", {
       track: safeTrack,
       date: safeDate,
@@ -677,15 +587,18 @@
         details: "Track is required to verify a race",
         step: "verify_race_validation",
         outcome: { win: "", place: "", show: "" },
-        hits: { winHit: false, placeHit: false, showHit: false },
+        hits: {
+          winHit: false,
+          placeHit: false,
+          showHit: false,
+          top3Hit: false,
+        },
       });
     }
 
-    // Use the requested date throughout - never override with "today"
     const date = safeDate;
-    const dateISO = date; // Use ISO format (YYYY-MM-DD)
-
-    // Build search queries
+    const dateISO = date;
+
     const racePart = raceNumber ? ` Race ${raceNumber}` : "";
     const baseQuery = `${track}${racePart} ${dateISO} results Win Place Show order`;
     const altQuery = `${track}${racePart} ${dateISO} result chart official`;
@@ -740,62 +653,16 @@
         step: searchStep,
         query: queryUsed || queries[0] || null,
         outcome: { win: "", place: "", show: "" },
-        hits: { winHit: false, placeHit: false, showHit: false },
+        hits: {
+          winHit: false,
+          placeHit: false,
+          showHit: false,
+          top3Hit: false,
+        },
       });
     }
 
-    // Pick best result: prefer HRN entries/results pages, then Equibase
-    function pickBestResult(results) {
-      if (!Array.isArray(results) || results.length === 0) return null;
-
-      // 1) Prefer HorseracingNation entries/results pages (where we already have a working parser)
-      const hrnPreferred = results.find((r) => {
-        const url = (r.link || "").toLowerCase();
-        return (
-          url.includes("horseracingnation.com") &&
-          (url.includes("/entries-results/") ||
-            url.includes("/entries/") ||
-            url.includes("/entries-results-"))
-        );
-      });
-      if (hrnPreferred) return hrnPreferred;
-=======
-    const usingDate = safe.date;
-    const normalizedTrack = normSlug(safe.track);
-
-    // HRN entries/results URL we scrape
-    const targetUrl = `https://entries.horseracingnation.com/entries-results/${normalizedTrack}/${usingDate}`;
-
-    // --- Stage 1: minimal ping/debug mode ---
-    if (req.query?.stage === "stage1") {
-      return res.status(200).json({
-        ok: true,
-        step: "stage1",
-        received: safe,
-        normalizedTrack,
-        targetUrl,
-      });
-    }
-
-    // --- Main flow: fetch + parse HRN results ---
-    let outcome = { win: "", place: "", show: "" };
-    let ok = true;
-    let error = null;
->>>>>>> c59e1649
-
-      // 2) Fall back to Equibase chart pages
-      const equibaseChart = results.find((r) => {
-        const url = (r.link || "").toLowerCase();
-        return url.includes("equibase.com") && url.includes("chart");
-      });
-      if (equibaseChart) return equibaseChart;
-
-<<<<<<< HEAD
-      // 3) Finally, just use the first result
-      return results[0];
-    }
-
-    const top = pickBestResult(results);
+    const top = pickBest(results);
 
     if (!top) {
       return res.status(200).json({
@@ -803,7 +670,12 @@
         track: safeTrack,
         raceNo: safeRaceNo,
         outcome: { win: "", place: "", show: "" },
-        hits: { winHit: false, placeHit: false, showHit: false },
+        hits: {
+          winHit: false,
+          placeHit: false,
+          showHit: false,
+          top3Hit: false,
+        },
         error: "No search results",
         step: "verify_race_search",
         query: queryUsed,
@@ -811,38 +683,15 @@
       });
     }
 
-    // Route the top result into the correct parser
-    // IMPORTANT: outcome is ONLY populated from parsed chart data, NEVER from search snippets
     let parsedOutcome = { win: "", place: "", show: "" };
-
     const link = (top.link || "").toLowerCase();
 
     try {
       if (link.includes("horseracingnation.com")) {
-        // Use the existing HRN parser: it already knows how to handle multiple races
-        // on the same page and pull out W/P/S for the given raceNo.
         const parsed = await extractOutcomeFromResultPage(top.link, {
           track: safeTrack || "",
           date: safeDate || "",
           raceNo: raceNumber,
-=======
-      if (parsed && (parsed.win || parsed.place || parsed.show)) {
-        // Whatever your lib/results.js returns will be used directly
-        outcome = {
-          win: parsed.win ?? "",
-          place: parsed.place ?? "",
-          show: parsed.show ?? "",
-        };
-
-        addDebug({
-          where: "parsed_outcome",
-          parsed,
-        });
-      } else {
-        addDebug({
-          where: "parsed_outcome",
-          note: "no-wps-found",
->>>>>>> c59e1649
         });
 
         if (parsed && (parsed.win || parsed.place || parsed.show)) {
@@ -853,7 +702,6 @@
           };
         }
       } else if (link.includes("equibase.com")) {
-        // Try Equibase parser if available
         try {
           const html = await fetchEquibaseChartHtml({
             track,
@@ -861,7 +709,12 @@
             raceNo: String(raceNumber || ""),
           });
           const equibaseOutcome = parseEquibaseOutcome(html);
-          if (equibaseOutcome && (equibaseOutcome.win || equibaseOutcome.place || equibaseOutcome.show)) {
+          if (
+            equibaseOutcome &&
+            (equibaseOutcome.win ||
+              equibaseOutcome.place ||
+              equibaseOutcome.show)
+          ) {
             parsedOutcome = {
               win: equibaseOutcome.win || "",
               place: equibaseOutcome.place || "",
@@ -876,31 +729,26 @@
         }
       }
     } catch (err) {
-<<<<<<< HEAD
       console.error("[verify_race] parser error", {
         link: top.link,
         host: link,
         message: err?.message,
         stack: err?.stack,
-=======
-      ok = false;
-      error = String(err?.message || err);
-      addDebug({
-        where: "fetchAndParseResults",
-        error,
->>>>>>> c59e1649
       });
     }
 
-<<<<<<< HEAD
-    // Build clean outcome: only use parsed data, never snippets
-    // If parsing failed or returned empty, outcome stays empty
-    const cleanOutcome =
-      parsedOutcome && (parsedOutcome.win || parsedOutcome.place || parsedOutcome.show)
+    let outcome =
+      parsedOutcome &&
+      (parsedOutcome.win || parsedOutcome.place || parsedOutcome.show)
         ? parsedOutcome
         : { win: "", place: "", show: "" };
 
-    const outcome = cleanOutcome;
+    // TEMPORARY LABEL FIX: remap place->win and show->place
+    if (outcome) {
+      outcome.win = outcome.place || "";
+      outcome.place = outcome.show || "";
+      outcome.show = "";
+    }
 
     const normalizeName = (value = "") =>
       (value || "").toLowerCase().replace(/\s+/g, " ").trim();
@@ -913,7 +761,12 @@
 
     const hits = (() => {
       if (!predictedSafe || !outcome) {
-        return { winHit: false, placeHit: false, showHit: false };
+        return {
+          winHit: false,
+          placeHit: false,
+          showHit: false,
+          top3Hit: false,
+        };
       }
 
       const pWin = normalizeName(predictedSafe.win);
@@ -923,10 +776,19 @@
       const oPlace = normalizeName(outcome.place);
       const oShow = normalizeName(outcome.show);
 
+      const winHit = pWin && oWin && pWin === oWin;
+      const placeHit = pPlace && oPlace && pPlace === oPlace;
+      const showHit = pShow && oShow && pShow === oShow;
+      const top3Hit =
+        (pWin && (pWin === oWin || pWin === oPlace || pWin === oShow)) ||
+        (pPlace && (pPlace === oWin || pPlace === oPlace || pPlace === oShow)) ||
+        (pShow && (pShow === oWin || pShow === oPlace || pShow === oShow));
+
       return {
-        winHit: pWin && oWin && pWin === oWin,
-        placeHit: pPlace && oPlace && pPlace === oPlace,
-        showHit: pShow && oShow && pShow === oShow,
+        winHit,
+        placeHit,
+        showHit,
+        top3Hit,
       };
     })();
 
@@ -940,18 +802,16 @@
             const hostname = new URL(top.link).hostname;
             lines.push(`Host: ${hostname}`);
           } catch {
-            // Skip if URL parsing fails
+            // ignore
           }
         }
         lines.push(`Using chart: ${top.title}`);
       } else {
         lines.push("No top result returned.");
       }
-      const outcomeParts = [
-        outcome.win,
-        outcome.place,
-        outcome.show,
-      ].filter(Boolean);
+      const outcomeParts = [outcome.win, outcome.place, outcome.show].filter(
+        Boolean,
+      );
       if (outcomeParts.length)
         lines.push(`Outcome: ${outcomeParts.join(" / ")}`);
       const hitList = [
@@ -969,17 +829,6 @@
         ? `Top Result: ${top.title}${top.link ? `\n${top.link}` : ""}`
         : "No summary returned.");
 
-    // --- TEMPORARY LABEL FIX: remap place->win and show->place without touching parsing ---
-    if (outcome) {
-      // Use the existing parsed "place" horse as Win
-      outcome.win = outcome.place || "";
-      // Use the existing parsed "show" horse as Place
-      outcome.place = outcome.show || "";
-      // Leave Show empty for now until we add proper parsing later
-      outcome.show = "";
-    }
-
-    // Log outcome for debugging
     console.info("[verify_race] outcome", {
       track: safeTrack,
       date: safeDate,
@@ -1091,63 +940,6 @@
       }
     }
 
-=======
-    // --- Hit calculation: Win / Place / Show / Top3 ---
-    const predictedSafe = {
-      win: safe.predicted && safe.predicted.win ? String(safe.predicted.win) : "",
-      place:
-        safe.predicted && safe.predicted.place ? String(safe.predicted.place) : "",
-      show:
-        safe.predicted && safe.predicted.show ? String(safe.predicted.show) : "",
-    };
-
-    const pWin = normalizeName(predictedSafe.win);
-    const pPlace = normalizeName(predictedSafe.place);
-    const pShow = normalizeName(predictedSafe.show);
-    const oWin = normalizeName(outcome.win);
-    const oPlace = normalizeName(outcome.place);
-    const oShow = normalizeName(outcome.show);
-
-    const hits = {
-      winHit: !!pWin && !!oWin && pWin === oWin,
-      placeHit: !!pPlace && !!oPlace && pPlace === oPlace,
-      showHit: !!pShow && !!oShow && pShow === oShow,
-      top3Hit:
-        (pWin && (pWin === oWin || pWin === oPlace || pWin === oShow)) ||
-        (pPlace && (pPlace === oWin || pPlace === oPlace || pPlace === oShow)) ||
-        (pShow && (pShow === oWin || pShow === oPlace || pShow === oShow)),
-    };
-
-    // --- Optional Redis logging (best-effort, never throws out) ---
-    try {
-      const race_id = slugRaceId({
-        track: safe.track,
-        date: safe.date,
-        raceNo: safe.raceNo,
-      });
-
-      if (race_id) {
-        const log_key = `fl:pred:${race_id}`;
-
-        await hset(log_key, {
-          status: ok ? "resolved" : "error",
-          resolved_ts: String(Date.now()),
-          outcome_win: outcome.win || "",
-          outcome_place: outcome.place || "",
-          outcome_show: outcome.show || "",
-          verify_source: "verify_race_api",
-        });
-      }
-    } catch (redisErr) {
-      addDebug({
-        where: "redis_logging",
-        error: String(redisErr?.message || redisErr),
-      });
-      console.error("[verify_race] Redis logging failed (non-fatal)", redisErr);
-    }
-
-    // --- Final response (always 200) ---
->>>>>>> c59e1649
     return res.status(200).json({
       date,
       track,
@@ -1162,23 +954,14 @@
       summary: summarySafe,
     });
   } catch (err) {
-<<<<<<< HEAD
     console.error("[verify_race] error", {
       error: err?.message || String(err),
       stack: err?.stack,
       track: safeTrack,
       date: safeDate,
       raceNo: safeRaceNo,
-=======
-    // Outer catch: we STILL return 200 with structured error
-    console.error("[verify_race] outer handler error", err);
-    debugNotes.push({
-      where: "outer_handler",
-      error: String(err?.message || err),
->>>>>>> c59e1649
-    });
-
-    // Always return 200 with structured error response
+    });
+
     return res.status(200).json({
       date: safeDate,
       track: safeTrack,
@@ -1187,18 +970,12 @@
       details: err?.message || String(err) || "Unknown error occurred",
       step: "verify_race",
       outcome: { win: "", place: "", show: "" },
-<<<<<<< HEAD
-      hits: { winHit: false, placeHit: false, showHit: false },
-=======
       hits: {
         winHit: false,
         placeHit: false,
         showHit: false,
         top3Hit: false,
       },
-      error: String(err?.message || err),
-      debugNotes,
->>>>>>> c59e1649
     });
   }
 }