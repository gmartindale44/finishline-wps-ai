// pages/api/verify_race.js

import crypto from "node:crypto";
import { Redis } from "@upstash/redis";
import * as cheerio from "cheerio";
import { fetchAndParseResults } from "../../lib/results.js";

const GOOGLE_API_KEY = (process.env.GOOGLE_API_KEY ?? "").trim();
const GOOGLE_CSE_ID = (process.env.GOOGLE_CSE_ID ?? "").trim();

const TTL_SECONDS = 60 * 60 * 24; // 24h
const isVercel = !!process.env.VERCEL;
const RECON_LIST = "reconciliations:v1";
const RECON_DAY_PREFIX = "reconciliations:v1:";

let redisClient = null;
function getRedis() {
  if (!redisClient) {
    try {
      redisClient = Redis.fromEnv();
    } catch (error) {
      console.error("[verify_race] Failed to init Redis client", error);
      redisClient = null;
    }
  }
  return redisClient;
}

const slug = (s = "") =>
  s
    .toString()
    .toLowerCase()
    .normalize("NFD")
    .replace(/\p{Diacritic}/gu, "")
    .replace(/[^a-z0-9]+/g, "_")
    .replace(/^_+|_+$/g, "");

/**
 * Normalize horse name for comparison
 * @param {string} name
 * @returns {string}
 */
function normalizeHorseName(name) {
  return (name || "").replace(/\s+/g, " ").trim();
}

/**
<<<<<<< HEAD
 * Parse HRN race-specific outcome from HTML using cheerio
 * Finds the specific race section and parses the Runner (speed) W/P/S table
 * @param {cheerio.CheerioAPI} $
 * @param {string} raceNo
 * @returns {{ win?: string; place?: string; show?: string }}
 */
function parseHRNRaceOutcome($, raceNo) {
  const outcome = {};

  try {
    // Find the race section by looking for a heading that contains "Race # {raceNo}"
    const raceLabel = `Race # ${raceNo}`;
    const raceLabelAlt = `Race ${raceNo}`;
    let raceSection = null;

    // Search for headings that match the race number
    $("h1, h2, h3, h4, h5, h6, div, span, p").each((_, el) => {
      const text = $(el).text().trim();
      if (
        text.includes(raceLabel) ||
        text.includes(raceLabelAlt) ||
        new RegExp(`Race\\s*#?\\s*${raceNo}\\b`, "i").test(text)
      ) {
        // Found the race heading, now find its containing section
        // Climb up to find a parent container that likely contains the race tables
        let parent = $(el).parent();
        for (let i = 0; i < 5 && parent.length; i++) {
          // Check if this parent contains tables with Runner/Win/Place/Show
          const hasRunnerTable = parent
            .find("table")
            .toArray()
            .some((table) => {
              const headerText = $(table).find("tr").first().text().toLowerCase();
              return (
                headerText.includes("runner") &&
                headerText.includes("win") &&
                headerText.includes("place") &&
                headerText.includes("show")
              );
            });

          if (hasRunnerTable) {
            raceSection = parent;
            break;
          }
          parent = parent.parent();
        }
        if (raceSection) return false; // break the each loop
      }
    });

    if (!raceSection) {
      // Try a simpler approach: find all tables and check if they're in a race section
      $("table").each((_, table) => {
        const $table = $(table);
        const headerText = $table.find("tr").first().text().toLowerCase();

        // Check if this is a Runner/Win/Place/Show table
        if (
          headerText.includes("runner") &&
          headerText.includes("win") &&
          headerText.includes("place") &&
          headerText.includes("show")
        ) {
          // Check if this table is NOT in the "Today's racing results" summary
          // by looking at preceding text/headings
          let prevText = "";
          $table
            .prevAll()
            .slice(0, 10)
            .each((_, el) => {
              prevText += $(el).text() + " ";
            });

          const isSummaryTable =
            /today'?s\s+racing\s+results/i.test(prevText) ||
            /speed\s+figures/i.test(prevText);

          if (!isSummaryTable) {
            // This might be a race-specific table, check if it's near our race number
            const nearbyText = prevText + $table.text();
            if (
              new RegExp(`Race\\s*#?\\s*${raceNo}\\b`, "i").test(nearbyText)
            ) {
              raceSection = $table.closest("div, section, article, main");
              if (!raceSection.length) raceSection = $table.parent();
              return false; // break
            }
          }
        }
      });
    }

    if (!raceSection || !raceSection.length) {
      return outcome; // Could not find race section
    }

    // Now find the Runner (speed) table within the race section
    raceSection.find("table").each((_, table) => {
      const $table = $(table);
      const headerRow = $table.find("tr").first();
      const headerCells = headerRow.find("th, td").toArray();

      // Check if this table has Runner, Win, Place, Show columns
      const headerTexts = headerCells.map((cell) =>
        $(cell).text().toLowerCase().trim()
      );

      const runnerIdx = headerTexts.findIndex(
        (h) => h.includes("runner") || h.includes("horse")
      );
      const winIdx = headerTexts.findIndex((h) => h.includes("win"));
      const placeIdx = headerTexts.findIndex((h) => h.includes("place"));
      const showIdx = headerTexts.findIndex((h) => h.includes("show"));

      if (
        runnerIdx === -1 ||
        winIdx === -1 ||
        placeIdx === -1 ||
        showIdx === -1
      ) {
        return; // Not the right table, continue
      }

      // Parse rows to find Win/Place/Show horses
      const rows = $table.find("tr").slice(1); // Skip header
      let winHorse = null;
      let placeHorse = null;
      let showHorse = null;

      rows.each((_, row) => {
        const cells = $(row).find("td, th").toArray();
        if (cells.length <= Math.max(runnerIdx, winIdx, placeIdx, showIdx)) {
          return; // Not enough cells
        }

        // Extract runner name (strip speed figure suffix like "(98*)")
        let runnerName = $(cells[runnerIdx]).text().trim();
        runnerName = runnerName.replace(/\s*\([^)]*\)\s*$/, "").trim();
        runnerName = normalizeHorseName(runnerName);

        if (!runnerName) return;

        // Extract Win/Place/Show values
        const winVal = $(cells[winIdx]).text().trim();
        const placeVal = $(cells[placeIdx]).text().trim();
        const showVal = $(cells[showIdx]).text().trim();

        // Determine winners (first non-empty value for each position)
        if (!winHorse && winVal && winVal !== "-" && winVal !== "") {
          winHorse = runnerName;
        }
        if (
          !placeHorse &&
          placeVal &&
          placeVal !== "-" &&
          placeVal !== "" &&
          runnerName !== winHorse
        ) {
          placeHorse = runnerName;
        }
        if (
          !showHorse &&
          showVal &&
          showVal !== "-" &&
          showVal !== "" &&
          runnerName !== winHorse &&
          runnerName !== placeHorse
        ) {
          showHorse = runnerName;
        }
      });

      if (winHorse || placeHorse || showHorse) {
        if (winHorse) outcome.win = winHorse;
        if (placeHorse) outcome.place = placeHorse;
        if (showHorse) outcome.show = showHorse;
        return false; // Found it, break the each loop
      }
    });
  } catch (error) {
    console.error("[verify_race] parseHRNRaceOutcome failed", error);
  }

  return outcome;
}

/**
 * Parse outcome from HTML using cheerio
 * @param {string} html
 * @param {string} url
 * @param {string | number | null} raceNo
 * @returns {{ win?: string; place?: string; show?: string }}
 */
function parseOutcomeFromHtml(html, url, raceNo = null) {
  const outcome = {};
  try {
    const $ = cheerio.load(html);
    const isHRN = /horseracingnation\.com/i.test(url);

    // For HRN pages, use race-specific parsing
    if (isHRN && raceNo) {
      const hrnOutcome = parseHRNRaceOutcome($, String(raceNo));
      if (hrnOutcome.win || hrnOutcome.place || hrnOutcome.show) {
        return hrnOutcome;
      }
      // If HRN parsing failed, fall through to generic parsing
    }

    // Generic parsing: Try to find a results table with finishing positions
    const rows = [];
=======
 * Parse outcome from HTML using cheerio
 * @param {string} html
 * @param {string} url
 * @returns {{ win?: string; place?: string; show?: string }}
 */
function parseOutcomeFromHtml(html, url) {
  const outcome = {};
  try {
    const $ = cheerio.load(html);
    const rows = [];

    // Try to find a results table with finishing positions
>>>>>>> fe0ce64a
    $("table tr").each((_, el) => {
      const cells = $(el).find("td, th");
      if (cells.length < 2) return;

      const firstCell = $(cells[0]).text().trim();
      // Match position: "1", "1st", "2", "2nd", etc.
      const posMatch =
        firstCell.match(/^(\d+)[a-z]{0,2}$/i) || firstCell.match(/^(\d+)$/);
      if (!posMatch) return;

      const pos = parseInt(posMatch[1], 10);
      // Only care about positions 1, 2, 3
      if (pos < 1 || pos > 3) return;

      let name = $(cells[1]).text();
      name = normalizeHorseName(name);
      if (!name) return;

      rows.push({ pos, name });
    });

    // Build outcome from rows
    const byPos = new Map();
    rows.forEach(({ pos, name }) => {
      if (!byPos.has(pos)) {
        byPos.set(pos, name);
      }
    });

    if (byPos.get(1)) outcome.win = byPos.get(1);
    if (byPos.get(2)) outcome.place = byPos.get(2);
    if (byPos.get(3)) outcome.show = byPos.get(3);

    // If we didn't find anything in tables, try text-based heuristics
    if (!outcome.win && !outcome.place && !outcome.show) {
      // Look for "Win: HorseName" patterns
      const winMatch = html.match(/Win[:\s]+([A-Za-z0-9' .\-]+)/i);
      const placeMatch = html.match(/Place[:\s]+([A-Za-z0-9' .\-]+)/i);
      const showMatch = html.match(/Show[:\s]+([A-Za-z0-9' .\-]+)/i);

      if (winMatch) outcome.win = normalizeHorseName(winMatch[1]);
      if (placeMatch) outcome.place = normalizeHorseName(placeMatch[1]);
      if (showMatch) outcome.show = normalizeHorseName(showMatch[1]);
    }
  } catch (error) {
    console.error("[verify_race] parseOutcomeFromHtml failed", error);
  }

  return outcome;
}

/**
 * Extract outcome from result page using cheerio
 * @param {string} url
 * @param {{ track: string; date: string; raceNo?: string | null }} ctx
 * @returns {Promise<{ win?: string; place?: string; show?: string }>}
 */
async function extractOutcomeFromResultPage(url, ctx) {
  try {
    const res = await fetch(url, {
      headers: {
        "User-Agent": "Mozilla/5.0 (FinishLineVerifyBot)",
      },
    });

    if (!res.ok) {
      return {};
    }

    const html = await res.text();
<<<<<<< HEAD
    const outcome = parseOutcomeFromHtml(html, url, ctx.raceNo);
=======
    const outcome = parseOutcomeFromHtml(html, url);
>>>>>>> fe0ce64a
    return outcome;
  } catch (error) {
    // Best-effort only; swallow errors and return empty so UI still works
    console.error("[verify_race] extractOutcomeFromResultPage failed", {
      url,
      error: error?.message || String(error),
    });
    return {};
  }
}

async function cseDirect(query) {
  if (!GOOGLE_API_KEY || !GOOGLE_CSE_ID) {
    const err = new Error("Google CSE credentials missing");
    err.step = "cse_credentials";
    throw err;
  }
  const u = new URL("https://www.googleapis.com/customsearch/v1");
  u.searchParams.set("key", GOOGLE_API_KEY);
  u.searchParams.set("cx", GOOGLE_CSE_ID);
  u.searchParams.set("q", query);
  const r = await fetch(u.toString());
  if (!r.ok) throw new Error(`Google CSE ${r.status}: ${await r.text()}`);
  const j = await r.json();
  const items = Array.isArray(j.items) ? j.items : [];
  return items.map((i) => ({
    title: i.title,
    link: i.link,
    snippet: i.snippet,
  }));
}

async function cseViaBridge(req, query) {
  const proto = req.headers["x-forwarded-proto"] || "https";
  const host = req.headers.host;
  const basePath = (
    process.env.NEXT_PUBLIC_BASE_PATH || process.env.NEXT_BASE_PATH || ""
  ).replace(/\/+$/, "");
  const pathPrefix = basePath
    ? basePath.startsWith("/")
      ? basePath
      : `/${basePath}`
    : "";
  const url = `${proto}://${host}${pathPrefix}/api/cse_resolver?q=${encodeURIComponent(
    query
  )}`;
  const r = await fetch(url, { cache: "no-store" });
  const j = await r.json().catch(() => ({}));
  if (!r.ok) throw new Error(j?.error || `CSE bridge ${r.status}`);
  const arr = Array.isArray(j.results) ? j.results : [];
  return arr.map((i) => ({
    title: i.title,
    link: i.link,
    snippet: i.snippet,
  }));
}

const preferHosts = [
  "horseracingnation.com",
  "entries.horseracingnation.com",
  "equibase.com",
];

function pickBest(items) {
  if (!Array.isArray(items) || !items.length) return null;
  const scored = items
    .map((item) => {
      try {
        const url = new URL(item.link || "");
        const host = url.hostname || "";
        const idx = preferHosts.findIndex((h) => host.includes(h));
        return { item, score: idx === -1 ? 10 : idx };
      } catch {
        return { item, score: 10 };
      }
    })
    .sort((a, b) => a.score - b.score);
  return scored.length ? scored[0].item : null;
}

async function runSearch(req, query) {
  return GOOGLE_API_KEY && GOOGLE_CSE_ID
    ? await cseDirect(query)
    : await cseViaBridge(req, query);
}

export default async function handler(req, res) {
  // Extract safe values early for error responses
  let safeDate = null;
  let safeTrack = null;
  let safeRaceNo = null;

  try {
    if (req.method !== "POST") {
      res.setHeader("Allow", "POST");
      return res
        .status(405)
        .json({ ok: false, error: "Method Not Allowed" });
    }

    // Be tolerant of either req.body object or JSON string
    let body = req.body;
    if (typeof body === "string") {
      try {
        body = JSON.parse(body);
      } catch {
        body = {};
      }
    }
    if (!body && typeof req.json === "function") {
      try {
        body = await req.json();
      } catch {
        body = {};
      }
    }

    const {
      track,
      date: inputDate,
      raceNo,
      race_no,
      distance = "",
      surface = "",
      strategy = "",
      ai_picks = "",
      predicted = {},
    } = body || {};

    const raceNumber = raceNo ?? race_no;
    safeDate =
      (inputDate && String(inputDate).trim()) ||
      new Date().toISOString().slice(0, 10);
    safeTrack = track || null;
    safeRaceNo = raceNumber ?? null;

    console.info("[verify_race] request", {
      track: safeTrack,
      date: safeDate,
      raceNo: safeRaceNo,
    });

    if (!track) {
      return res.status(200).json({
        date: safeDate,
        track: safeTrack,
        raceNo: safeRaceNo,
        error: "Missing required field: track",
        details: "Track is required to verify a race",
        step: "verify_race_validation",
      });
    }

    const date = safeDate;

    const dWords = date.replace(/-/g, " ");
    const racePart = raceNumber ? ` Race ${raceNumber}` : "";
    const baseQuery = `${track}${racePart} ${date} results Win Place Show order`;
    const altQuery = `${track}${racePart} ${dWords} result chart official`;
    const siteBias =
      "(site:equibase.com OR site:horseracingnation.com OR site:entries.horseracingnation.com)";

    const queries = [
      `${baseQuery} ${siteBias}`.trim(),
      `${altQuery} ${siteBias}`.trim(),
      baseQuery,
      altQuery,
    ];

    let results = [];
    let queryUsed = queries[0];
    let lastError = null;
    const searchStep = "verify_race_search";

    try {
      for (const q of queries) {
        try {
          const items = await runSearch(req, q);
          queryUsed = q;
          results = items;
          if (items.length) break;
        } catch (error) {
          lastError = error;
          console.error("[verify_race] Search query failed", {
            query: q,
            error: error?.message || String(error),
          });
        }
      }

      if (!results.length && lastError) {
        throw lastError;
      }
    } catch (error) {
      console.error("[verify_race] Search failed", {
        error: error?.message || String(error),
        stack: error?.stack,
      });
      return res.status(200).json({
        date: safeDate,
        track: safeTrack,
        raceNo: safeRaceNo,
        error: "Search failed",
        details:
          lastError?.message ||
          error?.message ||
          "Unable to fetch race results from search providers",
        step: searchStep,
        query: queryUsed || queries[0] || null,
      });
    }

    const topPreferred = pickBest(results);
    const top = topPreferred || results[0] || null;

    let outcome = { win: "", place: "", show: "" };
    if (top?.link) {
      try {
        // Try cheerio-based parser first
        const cheerioOutcome = await extractOutcomeFromResultPage(top.link, {
          track: safeTrack || "",
          date: safeDate || "",
          raceNo: raceNumber,
        });

        // If cheerio found results, use them; otherwise fall back to regex parser
        if (cheerioOutcome.win || cheerioOutcome.place || cheerioOutcome.show) {
          outcome = {
            win: cheerioOutcome.win || "",
            place: cheerioOutcome.place || "",
            show: cheerioOutcome.show || "",
          };
        } else {
          // Fallback to existing regex-based parser
          outcome = await fetchAndParseResults(top.link, {
            raceNo: raceNumber,
          });
        }
      } catch (error) {
        console.error("[verify_race] Parse results failed", {
          url: top.link,
          error: error?.message || String(error),
        });
        // Continue with empty outcome - not a fatal error
      }
    }

    const normalizeName = (value = "") =>
      (value || "").toLowerCase().replace(/\s+/g, " ").trim();

    const predictedSafe = {
      win: predicted && predicted.win ? String(predicted.win) : "",
      place: predicted && predicted.place ? String(predicted.place) : "",
      show: predicted && predicted.show ? String(predicted.show) : "",
    };

    const hits = (() => {
      if (!predictedSafe || !outcome) {
        return { winHit: false, placeHit: false, showHit: false };
      }

      const pWin = normalizeName(predictedSafe.win);
      const pPlace = normalizeName(predictedSafe.place);
      const pShow = normalizeName(predictedSafe.show);
      const oWin = normalizeName(outcome.win);
      const oPlace = normalizeName(outcome.place);
      const oShow = normalizeName(outcome.show);

      return {
        winHit: pWin && oWin && pWin === oWin,
        placeHit: pPlace && oPlace && pPlace === oPlace,
        showHit: pShow && oShow && pShow === oShow,
      };
    })();

    const summary = (() => {
      const lines = [];
      lines.push(`Query: ${queryUsed || baseQuery}`);
      if (top) {
        if (top.title) lines.push(`Top Result: ${top.title}`);
        if (top.link) lines.push(`Link: ${top.link}`);
      } else {
        lines.push("No top result returned.");
      }
      const outcomeParts = [
        outcome.win,
        outcome.place,
        outcome.show,
      ].filter(Boolean);
      if (outcomeParts.length)
        lines.push(`Outcome: ${outcomeParts.join(" / ")}`);
      const hitList = [
        hits.winHit ? "Win" : null,
        hits.placeHit ? "Place" : null,
        hits.showHit ? "Show" : null,
      ].filter(Boolean);
      if (hitList.length) lines.push(`Hits: ${hitList.join(", ")}`);
      return lines.filter(Boolean).join("\n");
    })();

    const summarySafe =
      summary ||
      (top?.title
        ? `Top Result: ${top.title}${top.link ? `\n${top.link}` : ""}`
        : "No summary returned.");

    // Log outcome for debugging (minimal logging)
<<<<<<< HEAD
    const isHRN = top?.link && /horseracingnation\.com/i.test(top.link);
    if (isHRN) {
      console.info("[verify_race] Parsed HRN outcome", {
        track: safeTrack,
        date: safeDate,
        raceNo: safeRaceNo,
        outcome,
      });
    } else {
      console.info("[verify_race] outcome", {
        track: safeTrack,
        date: safeDate,
        raceNo: safeRaceNo,
        outcome,
        hits,
      });
    }
=======
    console.info("[verify_race] outcome", {
      track: safeTrack,
      date: safeDate,
      raceNo: safeRaceNo,
      outcome,
      hits,
    });
>>>>>>> fe0ce64a

    const tsIso = new Date().toISOString();
    const redis = getRedis();

    // Redis event log (namespaced) – best-effort
    if (redis) {
      const raceLabel = raceNumber ? `R${raceNumber}` : "R?";
      const ns = `fl:cse:reconcile:${slug(track)}:${date}:${raceLabel}`;
      const eventKey = `${ns}:${Date.now()}:${crypto
        .randomBytes(4)
        .toString("hex")}`;
      try {
        await redis.set(
          eventKey,
          JSON.stringify({
            ts: tsIso,
            track,
            date,
            raceNo: raceNumber ?? null,
            distance,
            surface,
            strategy,
            ai_picks,
            query: queryUsed,
            count: results.length,
            results: results.slice(0, 10),
            predicted: predictedSafe,
            outcome,
            hits,
            summary: summarySafe,
          }),
        );
        await redis.expire(eventKey, TTL_SECONDS);
        await redis.lpush(`${ns}:log`, eventKey);
        await redis.ltrim(`${ns}:log`, 0, 99);
        await redis.expire(`${ns}:log`, TTL_SECONDS);
      } catch (error) {
        console.error("[verify_race] Redis event log failed", error);
      }
    }

    if (redis) {
      try {
        const row = {
          ts: Date.now(),
          date,
          track,
          raceNo: raceNumber ?? null,
          query: queryUsed || null,
          top: top ? { title: top.title, link: top.link } : null,
          outcome,
          predicted: predictedSafe,
          hits,
          summary: summarySafe,
        };
        await redis.rpush(RECON_LIST, JSON.stringify(row));
        const dayKey = `${RECON_DAY_PREFIX}${date}`;
        await redis.rpush(dayKey, JSON.stringify(row));
        await redis.expire(dayKey, 60 * 60 * 24 * 90);
        await redis.hincrby("cal:v1", "total", 1);
        if (hits.winHit) await redis.hincrby("cal:v1", "correctWin", 1);
        if (hits.placeHit) await redis.hincrby("cal:v1", "correctPlace", 1);
        if (hits.showHit) await redis.hincrby("cal:v1", "correctShow", 1);
        if (hits.top3Hit) await redis.hincrby("cal:v1", "top3Hit", 1);
      } catch (error) {
        console.error("Redis logging failed", error);
      }
    }

    if (!isVercel) {
      try {
        const fs = await import("node:fs");
        const path = await import("node:path");
        const csvPath = path.resolve(
          process.cwd(),
          "data/reconciliations_v1.csv",
        );
        const header =
          "ts,date,track,raceNo,query,topTitle,topUrl,winHit,placeHit,showHit,top3Hit\n";
        const exists = fs.existsSync(csvPath);
        const line =
          [
            Date.now(),
            date,
            JSON.stringify(track),
            raceNumber ?? "",
            JSON.stringify(queryUsed || ""),
            JSON.stringify(top?.title || ""),
            JSON.stringify(top?.link || ""),
            hits.winHit ? 1 : 0,
            hits.placeHit ? 1 : 0,
            hits.showHit ? 1 : 0,
            hits.top3Hit ? 1 : 0,
          ].join(",") + "\n";
        if (!exists) fs.writeFileSync(csvPath, header);
        fs.appendFileSync(csvPath, line);
      } catch (error) {
        console.warn(
          "Local CSV append failed (dev only):",
          error?.message || error,
        );
      }
    }

    return res.status(200).json({
      date,
      track,
      raceNo: raceNumber ?? null,
      query: queryUsed,
      count: results.length,
      top,
      results: results.slice(0, 5),
      outcome,
      predicted: predictedSafe,
      hits,
      summary: summarySafe,
    });
  } catch (err) {
    console.error("[verify_race] error", {
      error: err?.message || String(err),
      stack: err?.stack,
      track: safeTrack,
      date: safeDate,
      raceNo: safeRaceNo,
    });

    // Always return 200 with structured error response
    return res.status(200).json({
      date: safeDate,
      track: safeTrack,
      raceNo: safeRaceNo,
      error: "verify_race failed",
      details: err?.message || String(err) || "Unknown error occurred",
      step: "verify_race",
      outcome: { win: "", place: "", show: "" },
      hits: { winHit: false, placeHit: false, showHit: false },
    });
  }
}<|MERGE_RESOLUTION|>--- conflicted
+++ resolved
@@ -45,7 +45,6 @@
 }
 
 /**
-<<<<<<< HEAD
  * Parse HRN race-specific outcome from HTML using cheerio
  * Finds the specific race section and parses the Runner (speed) W/P/S table
  * @param {cheerio.CheerioAPI} $
@@ -257,20 +256,6 @@
 
     // Generic parsing: Try to find a results table with finishing positions
     const rows = [];
-=======
- * Parse outcome from HTML using cheerio
- * @param {string} html
- * @param {string} url
- * @returns {{ win?: string; place?: string; show?: string }}
- */
-function parseOutcomeFromHtml(html, url) {
-  const outcome = {};
-  try {
-    const $ = cheerio.load(html);
-    const rows = [];
-
-    // Try to find a results table with finishing positions
->>>>>>> fe0ce64a
     $("table tr").each((_, el) => {
       const cells = $(el).find("td, th");
       if (cells.length < 2) return;
@@ -341,11 +326,7 @@
     }
 
     const html = await res.text();
-<<<<<<< HEAD
     const outcome = parseOutcomeFromHtml(html, url, ctx.raceNo);
-=======
-    const outcome = parseOutcomeFromHtml(html, url);
->>>>>>> fe0ce64a
     return outcome;
   } catch (error) {
     // Best-effort only; swallow errors and return empty so UI still works
@@ -653,7 +634,6 @@
         : "No summary returned.");
 
     // Log outcome for debugging (minimal logging)
-<<<<<<< HEAD
     const isHRN = top?.link && /horseracingnation\.com/i.test(top.link);
     if (isHRN) {
       console.info("[verify_race] Parsed HRN outcome", {
@@ -671,15 +651,6 @@
         hits,
       });
     }
-=======
-    console.info("[verify_race] outcome", {
-      track: safeTrack,
-      date: safeDate,
-      raceNo: safeRaceNo,
-      outcome,
-      hits,
-    });
->>>>>>> fe0ce64a
 
     const tsIso = new Date().toISOString();
     const redis = getRedis();
