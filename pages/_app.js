--- conflicted
+++ resolved
@@ -3,11 +3,7 @@
 export default function App({ Component, pageProps }) {
   return (
     <>
-<<<<<<< HEAD
-      <Script id="fl-verify-loader" src="/js/verify-loader.js?v=v2025-11-15-main-verify" strategy="afterInteractive" />
-=======
       <Script id="fl-verify-loader" src="/js/verify-loader.js?v=v2025-11-14-datefix-final3" strategy="afterInteractive" />
->>>>>>> e29c2f7c
       <Component {...pageProps} />
     </>
   );
