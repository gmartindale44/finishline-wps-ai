--- conflicted
+++ resolved
@@ -3,11 +3,7 @@
 export default function App({ Component, pageProps }) {
   return (
     <>
-<<<<<<< HEAD
-      <Script id="fl-verify-loader" src="/js/verify-loader.js?v=v2025-11-14-wirefix4" strategy="afterInteractive" />
-=======
       <Script id="fl-verify-loader" src="/js/verify-loader.js?v=v2025-11-14-wirefix3" strategy="afterInteractive" />
->>>>>>> 5f65e240
       <Component {...pageProps} />
     </>
   );
