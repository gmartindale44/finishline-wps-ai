import Script from "next/script";

export default function App({ Component, pageProps }) {
  return (
    <>
<<<<<<< HEAD
      <Script id="fl-verify-loader" src="/js/verify-loader.js?v=v2025-11-15-mainform-date" strategy="afterInteractive" />
=======
      <Script id="fl-verify-loader" src="/js/verify-loader.js?v=v2025-11-14-datefix-final3" strategy="afterInteractive" />
>>>>>>> b6bb109b
      <Component {...pageProps} />
    </>
  );
}<|MERGE_RESOLUTION|>--- conflicted
+++ resolved
@@ -3,11 +3,7 @@
 export default function App({ Component, pageProps }) {
   return (
     <>
-<<<<<<< HEAD
-      <Script id="fl-verify-loader" src="/js/verify-loader.js?v=v2025-11-15-mainform-date" strategy="afterInteractive" />
-=======
       <Script id="fl-verify-loader" src="/js/verify-loader.js?v=v2025-11-14-datefix-final3" strategy="afterInteractive" />
->>>>>>> b6bb109b
       <Component {...pageProps} />
     </>
   );
