--- conflicted
+++ resolved
@@ -11,11 +11,7 @@
           <NextScript />
           <Script
             id="fl-verify-loader-backstop"
-<<<<<<< HEAD
-            src="/js/verify-loader.js?v=v2025-11-14-wirefix5"
-=======
             src="/js/verify-loader.js?v=v2025-11-14-wirefix3"
->>>>>>> 0ed290e9
             strategy="afterInteractive"
           />
         </body>
