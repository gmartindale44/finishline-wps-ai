--- conflicted
+++ resolved
@@ -11,11 +11,7 @@
           <NextScript />
           <Script
             id="fl-verify-loader-backstop"
-<<<<<<< HEAD
-            src="/js/verify-loader.js?v=v2025-11-14-wirefix4"
-=======
             src="/js/verify-loader.js?v=v2025-11-14-wirefix3"
->>>>>>> 5f65e240
             strategy="afterInteractive"
           />
         </body>
