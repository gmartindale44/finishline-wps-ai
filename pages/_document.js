--- conflicted
+++ resolved
@@ -11,11 +11,7 @@
           <NextScript />
           <Script
             id="fl-verify-loader-backstop"
-<<<<<<< HEAD
-            src="/js/verify-loader.js?v=v2025-11-15-mainform-date"
-=======
             src="/js/verify-loader.js?v=v2025-11-14-datefix-final3"
->>>>>>> b6bb109b
             strategy="afterInteractive"
           />
         </body>
